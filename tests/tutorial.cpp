--- conflicted
+++ resolved
@@ -1,118 +1,109 @@
-#include "unit_test.h"
-
-#include <goldfish/json_reader.h>
-#include <goldfish/cbor_writer.h>
-
-TEST_CASE(convert_json_to_cbor)
-{
-	using namespace goldfish;
-
-	// Read the string literal as a stream and parse it as a JSON document
-	// This doesn't really do any work, the stream will be read as we parse the document
-	auto document = json::read(stream::read_string_non_owning("{\"A\":[1,2,3],\"B\":true}"));
-
-	// Generate a stream on a vector, a CBOR writer around that stream and write
-	// the JSON document to it
-	// Note that all the streams need to be flushed to ensure that there any potentially
-	// buffered data is serialized.
-	auto cbor_document = cbor::create_writer(stream::vector_writer{}).write(document);
-	test(cbor_document == std::vector<byte>{
-		0xbf,                    // start map
-		0x61,0x41,               // key: "A"
-		0x9f,0x01,0x02,0x03,0xff,// value : [1, 2, 3]
-		0x61,0x42,               // key : "B"
-		0xf5,                    // value : true
-		0xff                     // end map
-	});
-}
-
-#include <sstream>
-#include <goldfish/json_reader.h>
-
-TEST_CASE(parse_simple)
-{
-	using namespace goldfish;
-
-<<<<<<< HEAD
-	static const schema s{ "a", "b", "c" };
-	auto document = apply_schema(json::read(stream::read_string_non_owning("{\"a\":1,\"c\":3.0}")).as_map(), s);
-
-	test(document.read_value("a")->as_uint() == 1);
-	test(document.read_value("b") == nullopt);
-	test(document.read_value("c")->as_double() == 3.0);
-=======
-	auto document = json::read(stream::read_string_literal("{\"a\":1,\"c\":3.0}")).as_map("a", "b", "c");
-	assert(document.read_value("a").value().as_uint() == 1);
-	assert(document.read_value("b") == nullopt);
-	assert(document.read_value("c").value().as_double() == 3.0);
->>>>>>> b428675d
-	seek_to_end(document);
-}
-
-TEST_CASE(parse_complex)
-{
-	using namespace goldfish;
-
-	auto document = json::read(stream::read_string_literal(
-		R"([
-			{"name":"Alice","friends":["Bob","Charlie"]},
-			{"name":"Bob","friends":["Alice"]}
-		])")).as_array();
-
-	std::stringstream output;
-	while (auto entry_document = document.read())
-	{
-		auto entry = entry_document->as_map("name", "friends");
-		output << entry.read_value("name").value().as_string() << " has the following friends: ";
-
-		auto friends = entry.read_value("friends").value().as_array();
-		while (auto friend_name = friends.read())
-			output << friend_name->as_string() << " ";
-
-		output << "\n";
-		seek_to_end(entry);
-	}
-
-	test(output.str() ==
-		"Alice has the following friends: Bob Charlie \n"
-		"Bob has the following friends: Alice \n");
-}
-
-#include <goldfish/json_writer.h>
-
-TEST_CASE(generate_json_document)
-{
-	using namespace goldfish;
-	
-	auto map = json::create_writer(stream::string_writer{}).start_map();
-	map.write("A", 1);
-	map.write("B", "text");
-	map.write("C", stream::read_string_literal("Hello world!"));
-
-	// Streams are serialized as binary 64 data in JSON
-	test(map.flush() == "{\"A\":1,\"B\":\"text\",\"C\":\"SGVsbG8gd29ybGQh\"}");
-}
-
-#include <goldfish/cbor_writer.h>
-
-TEST_CASE(generate_cbor_document)
-{
-	using namespace goldfish;
-
-	auto map = cbor::create_writer(stream::vector_writer{}).start_map();
-	map.write("A", 1);
-	map.write("B", "text");
-	map.write("C", stream::read_string_literal("Hello world!"));
-
-	test(map.flush() == std::vector<byte>{
-		0xbf,                               // start map marker
-		0x61,0x41,                          // key: "A"
-		0x01,                               // value : uint 1
-		0x61,0x42,                          // key : "B"
-		0x64,0x74,0x65,0x78,0x74,           // value : "text"
-		0x61,0x43,                          // key : "C"
-		0x4c,0x48,0x65,0x6c,0x6c,0x6f,0x20,
-		0x77,0x6f,0x72,0x6c,0x64,0x21,      // value : binary blob "Hello world!"
-		0xff                                // end of map
-	});
+#include "unit_test.h"
+
+#include <goldfish/json_reader.h>
+#include <goldfish/cbor_writer.h>
+
+TEST_CASE(convert_json_to_cbor)
+{
+	using namespace goldfish;
+
+	// Read the string literal as a stream and parse it as a JSON document
+	// This doesn't really do any work, the stream will be read as we parse the document
+	auto document = json::read(stream::read_string_non_owning("{\"A\":[1,2,3],\"B\":true}"));
+
+	// Generate a stream on a vector, a CBOR writer around that stream and write
+	// the JSON document to it
+	// Note that all the streams need to be flushed to ensure that there any potentially
+	// buffered data is serialized.
+	auto cbor_document = cbor::create_writer(stream::vector_writer{}).write(document);
+	test(cbor_document == std::vector<byte>{
+		0xbf,                    // start map
+		0x61,0x41,               // key: "A"
+		0x9f,0x01,0x02,0x03,0xff,// value : [1, 2, 3]
+		0x61,0x42,               // key : "B"
+		0xf5,                    // value : true
+		0xff                     // end map
+	});
+}
+
+#include <sstream>
+#include <goldfish/json_reader.h>
+
+TEST_CASE(parse_simple)
+{
+	using namespace goldfish;
+
+	auto document = json::read(stream::read_string_non_owning("{\"a\":1,\"c\":3.0}")).as_map("a", "b", "c");
+	assert(document.read_value("a").value().as_uint() == 1);
+	assert(document.read_value("b") == nullopt);
+	assert(document.read_value("c").value().as_double() == 3.0);
+	seek_to_end(document);
+}
+
+TEST_CASE(parse_complex)
+{
+	using namespace goldfish;
+
+	auto document = json::read(stream::read_string_non_owning(
+		R"([
+			{"name":"Alice","friends":["Bob","Charlie"]},
+			{"name":"Bob","friends":["Alice"]}
+		])")).as_array();
+
+	std::stringstream output;
+	while (auto entry_document = document.read())
+	{
+		auto entry = entry_document->as_map("name", "friends");
+		output << entry.read_value("name").value().as_string() << " has the following friends: ";
+
+		auto friends = entry.read_value("friends").value().as_array();
+		while (auto friend_name = friends.read())
+			output << friend_name->as_string() << " ";
+
+		output << "\n";
+		seek_to_end(entry);
+	}
+
+	test(output.str() ==
+		"Alice has the following friends: Bob Charlie \n"
+		"Bob has the following friends: Alice \n");
+}
+
+#include <goldfish/json_writer.h>
+
+TEST_CASE(generate_json_document)
+{
+	using namespace goldfish;
+	
+	auto map = json::create_writer(stream::string_writer{}).start_map();
+	map.write("A", 1);
+	map.write("B", "text");
+	map.write("C", stream::read_string_non_owning("Hello world!"));
+
+	// Streams are serialized as binary 64 data in JSON
+	test(map.flush() == "{\"A\":1,\"B\":\"text\",\"C\":\"SGVsbG8gd29ybGQh\"}");
+}
+
+#include <goldfish/cbor_writer.h>
+
+TEST_CASE(generate_cbor_document)
+{
+	using namespace goldfish;
+
+	auto map = cbor::create_writer(stream::vector_writer{}).start_map();
+	map.write("A", 1);
+	map.write("B", "text");
+	map.write("C", stream::read_string_non_owning("Hello world!"));
+
+	test(map.flush() == std::vector<byte>{
+		0xbf,                               // start map marker
+		0x61,0x41,                          // key: "A"
+		0x01,                               // value : uint 1
+		0x61,0x42,                          // key : "B"
+		0x64,0x74,0x65,0x78,0x74,           // value : "text"
+		0x61,0x43,                          // key : "C"
+		0x4c,0x48,0x65,0x6c,0x6c,0x6f,0x20,
+		0x77,0x6f,0x72,0x6c,0x64,0x21,      // value : binary blob "Hello world!"
+		0xff                                // end of map
+	});
 }