--- conflicted
+++ resolved
@@ -1,81 +1,62 @@
-#include <goldfish/schema.h>
-#include <goldfish/json_reader.h>
-#include <goldfish/dom.h>
-#include "unit_test.h"
-
-namespace goldfish
-{
-	TEST_CASE(test_filtered_map_empty_map)
-	{
-<<<<<<< HEAD
-		static const schema schema{ "10", "20", "30" };
-		auto map = apply_schema(json::read(stream::read_string_non_owning("{}")).as_map(), schema);
-=======
-		auto map = apply_schema(json::read(stream::read_string_literal("{}")).as_map(), make_schema("10", "20", "30"));
->>>>>>> b428675d
-
-		test(map.read_value_by_index(0) == nullopt);
-
-		seek_to_end(map);
-	}
-
-	TEST_CASE(test_filtered_map)
-	{
-		auto map = apply_schema(json::read(
-<<<<<<< HEAD
-			stream::read_string_non_owning("{\"10\":1,\"15\":2,\"a\":\"b\",\"40\":3,\"50\":4,\"60\":5,\"80\":6}")).as_map(), schema);
-=======
-			stream::read_string_literal("{\"10\":1,\"15\":2,\"a\":\"b\",\"40\":3,\"50\":4,\"60\":5,\"80\":6}")).as_map(),
-			make_schema("10", "20", "30", "40", "50", "60", "70", "80", "90"));
->>>>>>> b428675d
-
-		// Reading the very first key
-		test(dom::load_in_memory(*map.read_value_by_index(0)) == 1ull);
-
-		// Reading index 1 will force to skip the entry 15 and go to entry 40
-		test(map.read_value_by_index(1) == nullopt);
-
-		// Reading index 2 will fail because we are already at index 3 of the schema
-		test(map.read_value_by_index(2) == nullopt);
-
-		// We are currently at index 3 but are asking for index 5, that should skip the pair 40:3 and 50:4 and find 60:5
-		test(dom::load_in_memory(*map.read_value_by_index(5)) == 5ull);
-
-		// We ask for index 6, which brings to index 7 (and returns null)
-		// Asking for index 7 should return the value on an already read key
-		test(map.read_value_by_index(6) == nullopt);
-		test(dom::load_in_memory(*map.read_value_by_index(7)) == 6ull);
-
-		// finally, ask for index 8, but we reach the end of the map before we find it
-		test(map.read_value_by_index(8) == nullopt);
-
-		seek_to_end(map);
-	}
-
-	TEST_CASE(filtered_map_skip_while_on_value)
-	{
-<<<<<<< HEAD
-		static const schema schema{ "10", "20" };
-		auto map = apply_schema(json::read(stream::read_string_non_owning("{\"20\":1}")).as_map(), schema);
-=======
-		auto map = apply_schema(
-			json::read(stream::read_string_literal("{\"20\":1}")).as_map(),
-			make_schema("10", "20"));
->>>>>>> b428675d
-
-		test(map.read_value_by_index(0) == nullopt);
-		seek_to_end(map);
-	}
-
-	TEST_CASE(test_filtered_map_by_value)
-	{
-<<<<<<< HEAD
-		static const schema schema{ "A", "B" };
-		auto map = apply_schema(json::read(stream::read_string_non_owning("{\"B\":1}")).as_map(), schema);
-=======
-		auto map = apply_schema(json::read(stream::read_string_literal("{\"B\":1}")).as_map(), make_schema("A", "B"));
->>>>>>> b428675d
-		test(dom::load_in_memory(*map.read_value("B")) == 1ull);
-		seek_to_end(map);
-	}
+#include <goldfish/schema.h>
+#include <goldfish/json_reader.h>
+#include <goldfish/dom.h>
+#include "unit_test.h"
+
+namespace goldfish
+{
+	TEST_CASE(test_filtered_map_empty_map)
+	{
+		auto map = apply_schema(json::read(stream::read_string_non_owning("{}")).as_map(), make_schema("10", "20", "30"));
+
+		test(map.read_value_by_index(0) == nullopt);
+
+		seek_to_end(map);
+	}
+
+	TEST_CASE(test_filtered_map)
+	{
+		auto map = apply_schema(json::read(
+			stream::read_string_non_owning("{\"10\":1,\"15\":2,\"a\":\"b\",\"40\":3,\"50\":4,\"60\":5,\"80\":6}")).as_map(),
+			make_schema("10", "20", "30", "40", "50", "60", "70", "80", "90"));
+
+		// Reading the very first key
+		test(dom::load_in_memory(*map.read_value_by_index(0)) == 1ull);
+
+		// Reading index 1 will force to skip the entry 15 and go to entry 40
+		test(map.read_value_by_index(1) == nullopt);
+
+		// Reading index 2 will fail because we are already at index 3 of the schema
+		test(map.read_value_by_index(2) == nullopt);
+
+		// We are currently at index 3 but are asking for index 5, that should skip the pair 40:3 and 50:4 and find 60:5
+		test(dom::load_in_memory(*map.read_value_by_index(5)) == 5ull);
+
+		// We ask for index 6, which brings to index 7 (and returns null)
+		// Asking for index 7 should return the value on an already read key
+		test(map.read_value_by_index(6) == nullopt);
+		test(dom::load_in_memory(*map.read_value_by_index(7)) == 6ull);
+
+		// finally, ask for index 8, but we reach the end of the map before we find it
+		test(map.read_value_by_index(8) == nullopt);
+
+		seek_to_end(map);
+	}
+
+	TEST_CASE(filtered_map_skip_while_on_value)
+	{
+		auto map = apply_schema(
+			json::read(stream::read_string_non_owning("{\"20\":1}")).as_map(),
+			make_schema("10", "20"));
+
+		test(map.read_value_by_index(0) == nullopt);
+		seek_to_end(map);
+	}
+
+	TEST_CASE(test_filtered_map_by_value)
+	{
+		auto map = apply_schema(json::read(stream::read_string_non_owning("{\"B\":1}")).as_map(), make_schema("A", "B"));
+		test(dom::load_in_memory(*map.read_value("B")) == 1ull);
+		seek_to_end(map);
+	}
 }