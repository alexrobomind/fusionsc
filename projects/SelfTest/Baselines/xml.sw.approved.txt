<?xml version="1.0" encoding="UTF-8"?>
<Catch name="<exe-name>">
  <Group name="<exe-name>">
    <TestCase name="# A test name that starts with a #" filename="projects/<exe-name>/MiscTests.cpp" >
      <OverallResult success="true"/>
    </TestCase>
    <TestCase name="#1005: Comparing pointer to int and long (NULL can be either on various systems)" tags="[Decomposition]" filename="projects/<exe-name>/DecompositionTests.cpp" >
      <Expression success="true" type="REQUIRE" filename="projects/<exe-name>/DecompositionTests.cpp" >
        <Original>
          fptr == 0
        </Original>
        <Expanded>
          0 == 0
        </Expanded>
      </Expression>
      <Expression success="true" type="REQUIRE" filename="projects/<exe-name>/DecompositionTests.cpp" >
        <Original>
          fptr == 0l
        </Original>
        <Expanded>
          0 == 0
        </Expanded>
      </Expression>
      <OverallResult success="true"/>
    </TestCase>
    <TestCase name="#748 - captures with unexpected exceptions" tags="[!shouldfail][!throws][.][failing]" filename="projects/<exe-name>/ExceptionTests.cpp" >
      <Section name="outside assertions" filename="projects/<exe-name>/ExceptionTests.cpp" >
        <Info>
          answer := 42
        </Info>
        <Exception filename="projects/<exe-name>/ExceptionTests.cpp" >
          expected exception
        </Exception>
        <OverallResults successes="0" failures="0" expectedFailures="1"/>
      </Section>
      <Section name="inside REQUIRE_NOTHROW" filename="projects/<exe-name>/ExceptionTests.cpp" >
        <Info>
          answer := 42
        </Info>
        <Expression success="false" type="REQUIRE_NOTHROW" filename="projects/<exe-name>/ExceptionTests.cpp" >
          <Original>
            thisThrows()
          </Original>
          <Expanded>
            thisThrows()
          </Expanded>
          <Exception filename="projects/<exe-name>/ExceptionTests.cpp" >
            expected exception
          </Exception>
        </Expression>
        <OverallResults successes="0" failures="0" expectedFailures="1"/>
      </Section>
      <Section name="inside REQUIRE_THROWS" filename="projects/<exe-name>/ExceptionTests.cpp" >
        <Info>
          answer := 42
        </Info>
        <Expression success="true" type="REQUIRE_THROWS" filename="projects/<exe-name>/ExceptionTests.cpp" >
          <Original>
            thisThrows()
          </Original>
          <Expanded>
            thisThrows()
          </Expanded>
        </Expression>
        <OverallResults successes="1" failures="0" expectedFailures="0"/>
      </Section>
      <OverallResult success="true"/>
    </TestCase>
    <TestCase name="#809" filename="projects/<exe-name>/CompilationTests.cpp" >
      <Expression success="true" type="REQUIRE" filename="projects/<exe-name>/CompilationTests.cpp" >
        <Original>
          42 == f
        </Original>
        <Expanded>
          42 == {?}
        </Expanded>
      </Expression>
      <OverallResult success="true"/>
    </TestCase>
    <TestCase name="#833" filename="projects/<exe-name>/CompilationTests.cpp" >
      <Expression success="true" type="REQUIRE" filename="projects/<exe-name>/CompilationTests.cpp" >
        <Original>
          a == t
        </Original>
        <Expanded>
          3 == 3
        </Expanded>
      </Expression>
      <Expression success="true" type="CHECK" filename="projects/<exe-name>/CompilationTests.cpp" >
        <Original>
          a == t
        </Original>
        <Expanded>
          3 == 3
        </Expanded>
      </Expression>
      <Expression success="true" type="REQUIRE_THROWS" filename="projects/<exe-name>/CompilationTests.cpp" >
        <Original>
          throws_int(true)
        </Original>
        <Expanded>
          throws_int(true)
        </Expanded>
      </Expression>
      <Expression success="true" type="CHECK_THROWS_AS" filename="projects/<exe-name>/CompilationTests.cpp" >
        <Original>
          throws_int(true), int
        </Original>
        <Expanded>
          throws_int(true), int
        </Expanded>
      </Expression>
      <Expression success="true" type="REQUIRE_NOTHROW" filename="projects/<exe-name>/CompilationTests.cpp" >
        <Original>
          throws_int(false)
        </Original>
        <Expanded>
          throws_int(false)
        </Expanded>
      </Expression>
      <Expression success="true" type="REQUIRE_THAT" filename="projects/<exe-name>/CompilationTests.cpp" >
        <Original>
          "aaa", Catch::EndsWith("aaa")
        </Original>
        <Expanded>
          "aaa" ends with: "aaa"
        </Expanded>
      </Expression>
      <Expression success="true" type="REQUIRE" filename="projects/<exe-name>/CompilationTests.cpp" >
        <Original>
          templated_tests&lt;int>(3)
        </Original>
        <Expanded>
          true
        </Expanded>
      </Expression>
      <OverallResult success="true"/>
    </TestCase>
    <TestCase name="#835 -- errno should not be touched by Catch" tags="[!shouldfail][.][failing]" filename="projects/<exe-name>/MiscTests.cpp" >
      <Expression success="false" type="CHECK" filename="projects/<exe-name>/MiscTests.cpp" >
        <Original>
          f() == 0
        </Original>
        <Expanded>
          1 == 0
        </Expanded>
      </Expression>
      <Expression success="true" type="REQUIRE" filename="projects/<exe-name>/MiscTests.cpp" >
        <Original>
          errno == 1
        </Original>
        <Expanded>
          1 == 1
        </Expanded>
      </Expression>
      <OverallResult success="true"/>
    </TestCase>
<<<<<<< HEAD
    <TestCase name="#961 -- Dynamically created sections should all be reported" tags="[.][hide]" filename="projects/<exe-name>/MiscTests.cpp" >
=======
    <TestCase name="#872" filename="projects/<exe-name>/CompilationTests.cpp" >
      <Info>
        dummy := 0
      </Info>
      <Expression success="true" type="REQUIRE" filename="projects/<exe-name>/CompilationTests.cpp" >
        <Original>
          x == 4
        </Original>
        <Expanded>
          {?} == 4
        </Expanded>
      </Expression>
      <OverallResult success="true"/>
    </TestCase>
    <TestCase name="#961 -- Dynamically created sections should all be reported" tags="[.]" filename="projects/<exe-name>/MiscTests.cpp" >
>>>>>>> b119ebdd
      <Section name="Looped section 0" filename="projects/<exe-name>/MiscTests.cpp" >
        <OverallResults successes="1" failures="0" expectedFailures="0"/>
      </Section>
      <Section name="Looped section 1" filename="projects/<exe-name>/MiscTests.cpp" >
        <OverallResults successes="1" failures="0" expectedFailures="0"/>
      </Section>
      <Section name="Looped section 2" filename="projects/<exe-name>/MiscTests.cpp" >
        <OverallResults successes="1" failures="0" expectedFailures="0"/>
      </Section>
      <Section name="Looped section 3" filename="projects/<exe-name>/MiscTests.cpp" >
        <OverallResults successes="1" failures="0" expectedFailures="0"/>
      </Section>
      <Section name="Looped section 4" filename="projects/<exe-name>/MiscTests.cpp" >
        <OverallResults successes="1" failures="0" expectedFailures="0"/>
      </Section>
      <OverallResult success="true"/>
    </TestCase>
<<<<<<< HEAD
    <TestCase name="'Not' checks that should fail" tags="[.][failing][hide]" filename="projects/<exe-name>/ConditionTests.cpp" >
=======
    <TestCase name="'Not' checks that should fail" tags="[.][failing]" filename="projects/<exe-name>/ConditionTests.cpp" >
>>>>>>> b119ebdd
      <Expression success="false" type="CHECK" filename="projects/<exe-name>/ConditionTests.cpp" >
        <Original>
          false != false
        </Original>
        <Expanded>
          false != false
        </Expanded>
      </Expression>
      <Expression success="false" type="CHECK" filename="projects/<exe-name>/ConditionTests.cpp" >
        <Original>
          true != true
        </Original>
        <Expanded>
          true != true
        </Expanded>
      </Expression>
      <Expression success="false" type="CHECK" filename="projects/<exe-name>/ConditionTests.cpp" >
        <Original>
          !true
        </Original>
        <Expanded>
          false
        </Expanded>
      </Expression>
      <Expression success="false" type="CHECK_FALSE" filename="projects/<exe-name>/ConditionTests.cpp" >
        <Original>
          !(true)
        </Original>
        <Expanded>
          !true
        </Expanded>
      </Expression>
      <Expression success="false" type="CHECK" filename="projects/<exe-name>/ConditionTests.cpp" >
        <Original>
          !trueValue
        </Original>
        <Expanded>
          false
        </Expanded>
      </Expression>
      <Expression success="false" type="CHECK_FALSE" filename="projects/<exe-name>/ConditionTests.cpp" >
        <Original>
          !(trueValue)
        </Original>
        <Expanded>
          !true
        </Expanded>
      </Expression>
      <Expression success="false" type="CHECK" filename="projects/<exe-name>/ConditionTests.cpp" >
        <Original>
          !(1 == 1)
        </Original>
        <Expanded>
          false
        </Expanded>
      </Expression>
      <Expression success="false" type="CHECK_FALSE" filename="projects/<exe-name>/ConditionTests.cpp" >
        <Original>
          !(1 == 1)
        </Original>
        <Expanded>
          !(1 == 1)
        </Expanded>
      </Expression>
      <OverallResult success="false"/>
    </TestCase>
    <TestCase name="'Not' checks that should succeed" filename="projects/<exe-name>/ConditionTests.cpp" >
      <Expression success="true" type="REQUIRE" filename="projects/<exe-name>/ConditionTests.cpp" >
        <Original>
          false == false
        </Original>
        <Expanded>
          false == false
        </Expanded>
      </Expression>
      <Expression success="true" type="REQUIRE" filename="projects/<exe-name>/ConditionTests.cpp" >
        <Original>
          true == true
        </Original>
        <Expanded>
          true == true
        </Expanded>
      </Expression>
      <Expression success="true" type="REQUIRE" filename="projects/<exe-name>/ConditionTests.cpp" >
        <Original>
          !false
        </Original>
        <Expanded>
          true
        </Expanded>
      </Expression>
      <Expression success="true" type="REQUIRE_FALSE" filename="projects/<exe-name>/ConditionTests.cpp" >
        <Original>
          !(false)
        </Original>
        <Expanded>
          !false
        </Expanded>
      </Expression>
      <Expression success="true" type="REQUIRE" filename="projects/<exe-name>/ConditionTests.cpp" >
        <Original>
          !falseValue
        </Original>
        <Expanded>
          true
        </Expanded>
      </Expression>
      <Expression success="true" type="REQUIRE_FALSE" filename="projects/<exe-name>/ConditionTests.cpp" >
        <Original>
          !(falseValue)
        </Original>
        <Expanded>
          !false
        </Expanded>
      </Expression>
      <Expression success="true" type="REQUIRE" filename="projects/<exe-name>/ConditionTests.cpp" >
        <Original>
          !(1 == 2)
        </Original>
        <Expanded>
          true
        </Expanded>
      </Expression>
      <Expression success="true" type="REQUIRE_FALSE" filename="projects/<exe-name>/ConditionTests.cpp" >
        <Original>
          !(1 == 2)
        </Original>
        <Expanded>
          !(1 == 2)
        </Expanded>
      </Expression>
      <OverallResult success="true"/>
    </TestCase>
    <TestCase name="(unimplemented) static bools can be evaluated" tags="[Tricky]" filename="projects/<exe-name>/TrickyTests.cpp" >
      <Section name="compare to true" filename="projects/<exe-name>/TrickyTests.cpp" >
        <Expression success="true" type="REQUIRE" filename="projects/<exe-name>/TrickyTests.cpp" >
          <Original>
            is_true&lt;true>::value == true
          </Original>
          <Expanded>
            true == true
          </Expanded>
        </Expression>
        <Expression success="true" type="REQUIRE" filename="projects/<exe-name>/TrickyTests.cpp" >
          <Original>
            true == is_true&lt;true>::value
          </Original>
          <Expanded>
            true == true
          </Expanded>
        </Expression>
        <OverallResults successes="2" failures="0" expectedFailures="0"/>
      </Section>
      <Section name="compare to false" filename="projects/<exe-name>/TrickyTests.cpp" >
        <Expression success="true" type="REQUIRE" filename="projects/<exe-name>/TrickyTests.cpp" >
          <Original>
            is_true&lt;false>::value == false
          </Original>
          <Expanded>
            false == false
          </Expanded>
        </Expression>
        <Expression success="true" type="REQUIRE" filename="projects/<exe-name>/TrickyTests.cpp" >
          <Original>
            false == is_true&lt;false>::value
          </Original>
          <Expanded>
            false == false
          </Expanded>
        </Expression>
        <OverallResults successes="2" failures="0" expectedFailures="0"/>
      </Section>
      <Section name="negation" filename="projects/<exe-name>/TrickyTests.cpp" >
        <Expression success="true" type="REQUIRE" filename="projects/<exe-name>/TrickyTests.cpp" >
          <Original>
            !is_true&lt;false>::value
          </Original>
          <Expanded>
            true
          </Expanded>
        </Expression>
        <OverallResults successes="1" failures="0" expectedFailures="0"/>
      </Section>
      <Section name="double negation" filename="projects/<exe-name>/TrickyTests.cpp" >
        <Expression success="true" type="REQUIRE" filename="projects/<exe-name>/TrickyTests.cpp" >
          <Original>
            !!is_true&lt;true>::value
          </Original>
          <Expanded>
            true
          </Expanded>
        </Expression>
        <OverallResults successes="1" failures="0" expectedFailures="0"/>
      </Section>
      <Section name="direct" filename="projects/<exe-name>/TrickyTests.cpp" >
        <Expression success="true" type="REQUIRE" filename="projects/<exe-name>/TrickyTests.cpp" >
          <Original>
            is_true&lt;true>::value
          </Original>
          <Expanded>
            true
          </Expanded>
        </Expression>
        <Expression success="true" type="REQUIRE_FALSE" filename="projects/<exe-name>/TrickyTests.cpp" >
          <Original>
            !(is_true&lt;false>::value)
          </Original>
          <Expanded>
            !false
          </Expanded>
        </Expression>
        <OverallResults successes="2" failures="0" expectedFailures="0"/>
      </Section>
      <OverallResult success="true"/>
    </TestCase>
    <TestCase name="A METHOD_AS_TEST_CASE based test run that fails" tags="[.][class][failing]" filename="projects/<exe-name>/ClassTests.cpp" >
      <Expression success="false" type="REQUIRE" filename="projects/<exe-name>/ClassTests.cpp" >
        <Original>
          s == "world"
        </Original>
        <Expanded>
          "hello" == "world"
        </Expanded>
      </Expression>
      <OverallResult success="false"/>
    </TestCase>
    <TestCase name="A METHOD_AS_TEST_CASE based test run that succeeds" tags="[class]" filename="projects/<exe-name>/ClassTests.cpp" >
      <Expression success="true" type="REQUIRE" filename="projects/<exe-name>/ClassTests.cpp" >
        <Original>
          s == "hello"
        </Original>
        <Expanded>
          "hello" == "hello"
        </Expanded>
      </Expression>
      <OverallResult success="true"/>
    </TestCase>
    <TestCase name="A TEST_CASE_METHOD based test run that fails" tags="[.][class][failing]" filename="projects/<exe-name>/ClassTests.cpp" >
      <Expression success="false" type="REQUIRE" filename="projects/<exe-name>/ClassTests.cpp" >
        <Original>
          m_a == 2
        </Original>
        <Expanded>
          1 == 2
        </Expanded>
      </Expression>
      <OverallResult success="false"/>
    </TestCase>
    <TestCase name="A TEST_CASE_METHOD based test run that succeeds" tags="[class]" filename="projects/<exe-name>/ClassTests.cpp" >
      <Expression success="true" type="REQUIRE" filename="projects/<exe-name>/ClassTests.cpp" >
        <Original>
          m_a == 1
        </Original>
        <Expanded>
          1 == 1
        </Expanded>
      </Expression>
      <OverallResult success="true"/>
    </TestCase>
    <TestCase name="A couple of nested sections followed by a failure" tags="[.][failing]" filename="projects/<exe-name>/MiscTests.cpp" >
      <Section name="Outer" filename="projects/<exe-name>/MiscTests.cpp" >
        <Section name="Inner" filename="projects/<exe-name>/MiscTests.cpp" >
          <OverallResults successes="1" failures="0" expectedFailures="0"/>
        </Section>
        <OverallResults successes="1" failures="0" expectedFailures="0"/>
      </Section>
      <Failure filename="projects/<exe-name>/MiscTests.cpp" >
        to infinity and beyond
      </Failure>
      <OverallResult success="false"/>
    </TestCase>
    <TestCase name="A failing expression with a non streamable type is still captured" tags="[.][Tricky][failing]" filename="projects/<exe-name>/TrickyTests.cpp" >
      <Expression success="false" type="CHECK" filename="projects/<exe-name>/TrickyTests.cpp" >
        <Original>
          &amp;o1 == &amp;o2
        </Original>
        <Expanded>
          0x<hex digits> == 0x<hex digits>
        </Expanded>
      </Expression>
      <Expression success="false" type="CHECK" filename="projects/<exe-name>/TrickyTests.cpp" >
        <Original>
          o1 == o2
        </Original>
        <Expanded>
          {?} == {?}
        </Expanded>
      </Expression>
      <OverallResult success="false"/>
    </TestCase>
    <TestCase name="Absolute margin" tags="[Approx]" filename="projects/<exe-name>/ApproxTests.cpp" >
      <Expression success="true" type="REQUIRE" filename="projects/<exe-name>/ApproxTests.cpp" >
        <Original>
          104.0 != Approx(100.0)
        </Original>
        <Expanded>
          104.0 != Approx( 100.0 )
        </Expanded>
      </Expression>
      <Expression success="true" type="REQUIRE" filename="projects/<exe-name>/ApproxTests.cpp" >
        <Original>
          104.0 == Approx(100.0).margin(5)
        </Original>
        <Expanded>
          104.0 == Approx( 100.0 )
        </Expanded>
      </Expression>
      <Expression success="true" type="REQUIRE" filename="projects/<exe-name>/ApproxTests.cpp" >
        <Original>
          104.0 == Approx(100.0).margin(4)
        </Original>
        <Expanded>
          104.0 == Approx( 100.0 )
        </Expanded>
      </Expression>
      <Expression success="true" type="REQUIRE" filename="projects/<exe-name>/ApproxTests.cpp" >
        <Original>
          104.0 != Approx(100.0).margin(3)
        </Original>
        <Expanded>
          104.0 != Approx( 100.0 )
        </Expanded>
      </Expression>
      <Expression success="true" type="REQUIRE" filename="projects/<exe-name>/ApproxTests.cpp" >
        <Original>
          100.3 != Approx(100.0)
        </Original>
        <Expanded>
          100.3 != Approx( 100.0 )
        </Expanded>
      </Expression>
      <Expression success="true" type="REQUIRE" filename="projects/<exe-name>/ApproxTests.cpp" >
        <Original>
          100.3 == Approx(100.0).margin(0.5)
        </Original>
        <Expanded>
          100.3 == Approx( 100.0 )
        </Expanded>
      </Expression>
      <OverallResult success="true"/>
    </TestCase>
    <TestCase name="An empty test with no assertions" tags="[empty]" filename="projects/<exe-name>/MiscTests.cpp" >
      <OverallResult success="true"/>
    </TestCase>
    <TestCase name="An expression with side-effects should only be evaluated once" tags="[Tricky]" filename="projects/<exe-name>/TrickyTests.cpp" >
      <Expression success="true" type="REQUIRE" filename="projects/<exe-name>/TrickyTests.cpp" >
        <Original>
          i++ == 7
        </Original>
        <Expanded>
          7 == 7
        </Expanded>
      </Expression>
      <Expression success="true" type="REQUIRE" filename="projects/<exe-name>/TrickyTests.cpp" >
        <Original>
          i++ == 8
        </Original>
        <Expanded>
          8 == 8
        </Expanded>
      </Expression>
      <OverallResult success="true"/>
    </TestCase>
    <TestCase name="An unchecked exception reports the line of the last assertion" tags="[!throws][.][failing]" filename="projects/<exe-name>/ExceptionTests.cpp" >
      <Expression success="true" type="CHECK" filename="projects/<exe-name>/ExceptionTests.cpp" >
        <Original>
          1 == 1
        </Original>
        <Expanded>
          1 == 1
        </Expanded>
      </Expression>
      <Expression success="false" filename="projects/<exe-name>/ExceptionTests.cpp" >
        <Original>
          {Unknown expression after the reported line}
        </Original>
        <Expanded>
          {Unknown expression after the reported line}
        </Expanded>
        <Exception filename="projects/<exe-name>/ExceptionTests.cpp" >
          unexpected exception
        </Exception>
      </Expression>
      <OverallResult success="false"/>
    </TestCase>
    <TestCase name="Anonymous test case 1" filename="projects/<exe-name>/VariadicMacrosTests.cpp" >
      <OverallResult success="true"/>
    </TestCase>
    <TestCase name="Approx setters validate their arguments" tags="[Approx]" filename="projects/<exe-name>/ApproxTests.cpp" >
      <Expression success="true" type="REQUIRE_NOTHROW" filename="projects/<exe-name>/ApproxTests.cpp" >
        <Original>
          Approx(0).margin(0)
        </Original>
        <Expanded>
          Approx(0).margin(0)
        </Expanded>
      </Expression>
      <Expression success="true" type="REQUIRE_NOTHROW" filename="projects/<exe-name>/ApproxTests.cpp" >
        <Original>
          Approx(0).margin(1234656)
        </Original>
        <Expanded>
          Approx(0).margin(1234656)
        </Expanded>
      </Expression>
      <Expression success="true" type="REQUIRE_THROWS_AS" filename="projects/<exe-name>/ApproxTests.cpp" >
        <Original>
          Approx(0).margin(-2), std::domain_error
        </Original>
        <Expanded>
          Approx(0).margin(-2), std::domain_error
        </Expanded>
      </Expression>
      <Expression success="true" type="REQUIRE_NOTHROW" filename="projects/<exe-name>/ApproxTests.cpp" >
        <Original>
          Approx(0).epsilon(0)
        </Original>
        <Expanded>
          Approx(0).epsilon(0)
        </Expanded>
      </Expression>
      <Expression success="true" type="REQUIRE_NOTHROW" filename="projects/<exe-name>/ApproxTests.cpp" >
        <Original>
          Approx(0).epsilon(1)
        </Original>
        <Expanded>
          Approx(0).epsilon(1)
        </Expanded>
      </Expression>
      <Expression success="true" type="REQUIRE_THROWS_AS" filename="projects/<exe-name>/ApproxTests.cpp" >
        <Original>
          Approx(0).epsilon(-0.001), std::domain_error
        </Original>
        <Expanded>
          Approx(0).epsilon(-0.001), std::domain_error
        </Expanded>
      </Expression>
      <Expression success="true" type="REQUIRE_THROWS_AS" filename="projects/<exe-name>/ApproxTests.cpp" >
        <Original>
          Approx(0).epsilon(1.0001), std::domain_error
        </Original>
        <Expanded>
          Approx(0).epsilon(1.0001), std::domain_error
        </Expanded>
      </Expression>
      <OverallResult success="true"/>
    </TestCase>
    <TestCase name="Approx with exactly-representable margin" tags="[Approx]" filename="projects/<exe-name>/ApproxTests.cpp" >
      <Expression success="true" type="CHECK" filename="projects/<exe-name>/ApproxTests.cpp" >
        <Original>
          0.25f == Approx(0.0f).margin(0.25f)
        </Original>
        <Expanded>
          0.25f == Approx( 0.0 )
        </Expanded>
      </Expression>
      <Expression success="true" type="CHECK" filename="projects/<exe-name>/ApproxTests.cpp" >
        <Original>
          0.0f == Approx(0.25f).margin(0.25f)
        </Original>
        <Expanded>
          0.0f == Approx( 0.25 )
        </Expanded>
      </Expression>
      <Expression success="true" type="CHECK" filename="projects/<exe-name>/ApproxTests.cpp" >
        <Original>
          0.5f == Approx(0.25f).margin(0.25f)
        </Original>
        <Expanded>
          0.5f == Approx( 0.25 )
        </Expanded>
      </Expression>
      <Expression success="true" type="CHECK" filename="projects/<exe-name>/ApproxTests.cpp" >
        <Original>
          245.0f == Approx(245.25f).margin(0.25f)
        </Original>
        <Expanded>
          245.0f == Approx( 245.25 )
        </Expanded>
      </Expression>
      <Expression success="true" type="CHECK" filename="projects/<exe-name>/ApproxTests.cpp" >
        <Original>
          245.5f == Approx(245.25f).margin(0.25f)
        </Original>
        <Expanded>
          245.5f == Approx( 245.25 )
        </Expanded>
      </Expression>
      <OverallResult success="true"/>
    </TestCase>
    <TestCase name="Approx with exactly-representable margin" tags="[Approx]" filename="projects/<exe-name>/ApproxTests.cpp" >
      <Expression success="true" type="CHECK" filename="projects/<exe-name>/ApproxTests.cpp" >
        <Original>
          0.25f == Approx(0.0f).margin(0.25f)
        </Original>
        <Expanded>
          0.25f == Approx( 0.0 )
        </Expanded>
      </Expression>
      <Expression success="true" type="CHECK" filename="projects/<exe-name>/ApproxTests.cpp" >
        <Original>
          0.0f == Approx(0.25f).margin(0.25f)
        </Original>
        <Expanded>
          0.0f == Approx( 0.25 )
        </Expanded>
      </Expression>
      <Expression success="true" type="CHECK" filename="projects/<exe-name>/ApproxTests.cpp" >
        <Original>
          0.5f == Approx(0.25f).margin(0.25f)
        </Original>
        <Expanded>
          0.5f == Approx( 0.25 )
        </Expanded>
      </Expression>
      <Expression success="true" type="CHECK" filename="projects/<exe-name>/ApproxTests.cpp" >
        <Original>
          245.0f == Approx(245.25f).margin(0.25f)
        </Original>
        <Expanded>
          245.0f == Approx( 245.25 )
        </Expanded>
      </Expression>
      <Expression success="true" type="CHECK" filename="projects/<exe-name>/ApproxTests.cpp" >
        <Original>
          245.5f == Approx(245.25f).margin(0.25f)
        </Original>
        <Expanded>
          245.5f == Approx( 245.25 )
        </Expanded>
      </Expression>
      <OverallResult success="true"/>
    </TestCase>
    <TestCase name="Approximate PI" tags="[Approx][PI]" filename="projects/<exe-name>/ApproxTests.cpp" >
      <Expression success="true" type="REQUIRE" filename="projects/<exe-name>/ApproxTests.cpp" >
        <Original>
          divide( 22, 7 ) == Approx( 3.141 ).epsilon( 0.001 )
        </Original>
        <Expanded>
          3.1428571429 == Approx( 3.141 )
        </Expanded>
      </Expression>
      <Expression success="true" type="REQUIRE" filename="projects/<exe-name>/ApproxTests.cpp" >
        <Original>
          divide( 22, 7 ) != Approx( 3.141 ).epsilon( 0.0001 )
        </Original>
        <Expanded>
          3.1428571429 != Approx( 3.141 )
        </Expanded>
      </Expression>
      <OverallResult success="true"/>
    </TestCase>
    <TestCase name="Approximate comparisons with different epsilons" tags="[Approx]" filename="projects/<exe-name>/ApproxTests.cpp" >
      <Expression success="true" type="REQUIRE" filename="projects/<exe-name>/ApproxTests.cpp" >
        <Original>
          d != Approx( 1.231 )
        </Original>
        <Expanded>
          1.23 != Approx( 1.231 )
        </Expanded>
      </Expression>
      <Expression success="true" type="REQUIRE" filename="projects/<exe-name>/ApproxTests.cpp" >
        <Original>
          d == Approx( 1.231 ).epsilon( 0.1 )
        </Original>
        <Expanded>
          1.23 == Approx( 1.231 )
        </Expanded>
      </Expression>
      <OverallResult success="true"/>
    </TestCase>
    <TestCase name="Approximate comparisons with floats" tags="[Approx]" filename="projects/<exe-name>/ApproxTests.cpp" >
      <Expression success="true" type="REQUIRE" filename="projects/<exe-name>/ApproxTests.cpp" >
        <Original>
          1.23f == Approx( 1.23f )
        </Original>
        <Expanded>
          1.23f == Approx( 1.2300000191 )
        </Expanded>
      </Expression>
      <Expression success="true" type="REQUIRE" filename="projects/<exe-name>/ApproxTests.cpp" >
        <Original>
          0.0f == Approx( 0.0f )
        </Original>
        <Expanded>
          0.0f == Approx( 0.0 )
        </Expanded>
      </Expression>
      <OverallResult success="true"/>
    </TestCase>
    <TestCase name="Approximate comparisons with ints" tags="[Approx]" filename="projects/<exe-name>/ApproxTests.cpp" >
      <Expression success="true" type="REQUIRE" filename="projects/<exe-name>/ApproxTests.cpp" >
        <Original>
          1 == Approx( 1 )
        </Original>
        <Expanded>
          1 == Approx( 1.0 )
        </Expanded>
      </Expression>
      <Expression success="true" type="REQUIRE" filename="projects/<exe-name>/ApproxTests.cpp" >
        <Original>
          0 == Approx( 0 )
        </Original>
        <Expanded>
          0 == Approx( 0.0 )
        </Expanded>
      </Expression>
      <OverallResult success="true"/>
    </TestCase>
    <TestCase name="Approximate comparisons with mixed numeric types" tags="[Approx]" filename="projects/<exe-name>/ApproxTests.cpp" >
      <Expression success="true" type="REQUIRE" filename="projects/<exe-name>/ApproxTests.cpp" >
        <Original>
          1.0f == Approx( 1 )
        </Original>
        <Expanded>
          1.0f == Approx( 1.0 )
        </Expanded>
      </Expression>
      <Expression success="true" type="REQUIRE" filename="projects/<exe-name>/ApproxTests.cpp" >
        <Original>
          0 == Approx( dZero)
        </Original>
        <Expanded>
          0 == Approx( 0.0 )
        </Expanded>
      </Expression>
      <Expression success="true" type="REQUIRE" filename="projects/<exe-name>/ApproxTests.cpp" >
        <Original>
          0 == Approx( dSmall ).margin( 0.001 )
        </Original>
        <Expanded>
          0 == Approx( 0.00001 )
        </Expanded>
      </Expression>
      <Expression success="true" type="REQUIRE" filename="projects/<exe-name>/ApproxTests.cpp" >
        <Original>
          1.234f == Approx( dMedium )
        </Original>
        <Expanded>
          1.234f == Approx( 1.234 )
        </Expanded>
      </Expression>
      <Expression success="true" type="REQUIRE" filename="projects/<exe-name>/ApproxTests.cpp" >
        <Original>
          dMedium == Approx( 1.234f )
        </Original>
        <Expanded>
          1.234 == Approx( 1.2339999676 )
        </Expanded>
      </Expression>
      <OverallResult success="true"/>
    </TestCase>
    <TestCase name="Assertions then sections" tags="[Tricky]" filename="projects/<exe-name>/TrickyTests.cpp" >
      <Expression success="true" type="REQUIRE" filename="projects/<exe-name>/TrickyTests.cpp" >
        <Original>
          Catch::alwaysTrue()
        </Original>
        <Expanded>
          true
        </Expanded>
      </Expression>
      <Section name="A section" filename="projects/<exe-name>/TrickyTests.cpp" >
        <Expression success="true" type="REQUIRE" filename="projects/<exe-name>/TrickyTests.cpp" >
          <Original>
            Catch::alwaysTrue()
          </Original>
          <Expanded>
            true
          </Expanded>
        </Expression>
        <Section name="Another section" filename="projects/<exe-name>/TrickyTests.cpp" >
          <Expression success="true" type="REQUIRE" filename="projects/<exe-name>/TrickyTests.cpp" >
            <Original>
              Catch::alwaysTrue()
            </Original>
            <Expanded>
              true
            </Expanded>
          </Expression>
          <OverallResults successes="1" failures="0" expectedFailures="0"/>
        </Section>
        <OverallResults successes="2" failures="0" expectedFailures="0"/>
      </Section>
      <Expression success="true" type="REQUIRE" filename="projects/<exe-name>/TrickyTests.cpp" >
        <Original>
          Catch::alwaysTrue()
        </Original>
        <Expanded>
          true
        </Expanded>
      </Expression>
      <Section name="A section" filename="projects/<exe-name>/TrickyTests.cpp" >
        <Expression success="true" type="REQUIRE" filename="projects/<exe-name>/TrickyTests.cpp" >
          <Original>
            Catch::alwaysTrue()
          </Original>
          <Expanded>
            true
          </Expanded>
        </Expression>
        <Section name="Another other section" filename="projects/<exe-name>/TrickyTests.cpp" >
          <Expression success="true" type="REQUIRE" filename="projects/<exe-name>/TrickyTests.cpp" >
            <Original>
              Catch::alwaysTrue()
            </Original>
            <Expanded>
              true
            </Expanded>
          </Expression>
          <OverallResults successes="1" failures="0" expectedFailures="0"/>
        </Section>
        <OverallResults successes="2" failures="0" expectedFailures="0"/>
      </Section>
      <OverallResult success="true"/>
    </TestCase>
    <TestCase name="Assorted miscellaneous tests" tags="[Approx]" filename="projects/<exe-name>/ApproxTests.cpp" >
      <Expression success="true" type="REQUIRE" filename="projects/<exe-name>/ApproxTests.cpp" >
        <Original>
          INFINITY == Approx(INFINITY)
        </Original>
        <Expanded>
          inff == Approx( inf )
        </Expanded>
      </Expression>
      <OverallResult success="true"/>
    </TestCase>
    <TestCase name="Bitfields can be captured (#1027)" filename="projects/<exe-name>/TrickyTests.cpp" >
      <Expression success="true" type="REQUIRE" filename="projects/<exe-name>/TrickyTests.cpp" >
        <Original>
          y.v == 0
        </Original>
        <Expanded>
          0 == 0
        </Expanded>
      </Expression>
      <Expression success="true" type="REQUIRE" filename="projects/<exe-name>/TrickyTests.cpp" >
        <Original>
          0 == y.v
        </Original>
        <Expanded>
          0 == 0
        </Expanded>
      </Expression>
      <OverallResult success="true"/>
    </TestCase>
    <TestCase name="Capture and info messages" filename="projects/<exe-name>/ToStringGeneralTests.cpp" >
      <Section name="Capture should stringify like assertions" filename="projects/<exe-name>/ToStringGeneralTests.cpp" >
        <Info>
          i := 2
        </Info>
        <Expression success="true" type="REQUIRE" filename="projects/<exe-name>/ToStringGeneralTests.cpp" >
          <Original>
            true
          </Original>
          <Expanded>
            true
          </Expanded>
        </Expression>
        <OverallResults successes="1" failures="0" expectedFailures="0"/>
      </Section>
      <Section name="Info should NOT stringify the way assertions do" filename="projects/<exe-name>/ToStringGeneralTests.cpp" >
        <Info>
          3
        </Info>
        <Expression success="true" type="REQUIRE" filename="projects/<exe-name>/ToStringGeneralTests.cpp" >
          <Original>
            true
          </Original>
          <Expanded>
            true
          </Expanded>
        </Expression>
        <OverallResults successes="1" failures="0" expectedFailures="0"/>
      </Section>
      <OverallResult success="true"/>
    </TestCase>
    <TestCase name="Character pretty printing" filename="projects/<exe-name>/ToStringGeneralTests.cpp" >
      <Section name="Specifically escaped" filename="projects/<exe-name>/ToStringGeneralTests.cpp" >
        <Expression success="true" type="CHECK" filename="projects/<exe-name>/ToStringGeneralTests.cpp" >
          <Original>
            tab == '\t'
          </Original>
          <Expanded>
            '\t' == '\t'
          </Expanded>
        </Expression>
        <Expression success="true" type="CHECK" filename="projects/<exe-name>/ToStringGeneralTests.cpp" >
          <Original>
            newline == '\n'
          </Original>
          <Expanded>
            '\n' == '\n'
          </Expanded>
        </Expression>
        <Expression success="true" type="CHECK" filename="projects/<exe-name>/ToStringGeneralTests.cpp" >
          <Original>
            carr_return == '\r'
          </Original>
          <Expanded>
            '\r' == '\r'
          </Expanded>
        </Expression>
        <Expression success="true" type="CHECK" filename="projects/<exe-name>/ToStringGeneralTests.cpp" >
          <Original>
            form_feed == '\f'
          </Original>
          <Expanded>
            '\f' == '\f'
          </Expanded>
        </Expression>
        <OverallResults successes="4" failures="0" expectedFailures="0"/>
      </Section>
      <Section name="General chars" filename="projects/<exe-name>/ToStringGeneralTests.cpp" >
        <Expression success="true" type="CHECK" filename="projects/<exe-name>/ToStringGeneralTests.cpp" >
          <Original>
            space == ' '
          </Original>
          <Expanded>
            ' ' == ' '
          </Expanded>
        </Expression>
        <Expression success="true" type="REQUIRE" filename="projects/<exe-name>/ToStringGeneralTests.cpp" >
          <Original>
            c == chars[i]
          </Original>
          <Expanded>
            'a' == 'a'
          </Expanded>
        </Expression>
        <Expression success="true" type="REQUIRE" filename="projects/<exe-name>/ToStringGeneralTests.cpp" >
          <Original>
            c == chars[i]
          </Original>
          <Expanded>
            'z' == 'z'
          </Expanded>
        </Expression>
        <Expression success="true" type="REQUIRE" filename="projects/<exe-name>/ToStringGeneralTests.cpp" >
          <Original>
            c == chars[i]
          </Original>
          <Expanded>
            'A' == 'A'
          </Expanded>
        </Expression>
        <Expression success="true" type="REQUIRE" filename="projects/<exe-name>/ToStringGeneralTests.cpp" >
          <Original>
            c == chars[i]
          </Original>
          <Expanded>
            'Z' == 'Z'
          </Expanded>
        </Expression>
        <OverallResults successes="5" failures="0" expectedFailures="0"/>
      </Section>
      <Section name="Low ASCII" filename="projects/<exe-name>/ToStringGeneralTests.cpp" >
        <Expression success="true" type="CHECK" filename="projects/<exe-name>/ToStringGeneralTests.cpp" >
          <Original>
            null_terminator == '\0'
          </Original>
          <Expanded>
            0 == 0
          </Expanded>
        </Expression>
        <Expression success="true" type="REQUIRE" filename="projects/<exe-name>/ToStringGeneralTests.cpp" >
          <Original>
            c == i
          </Original>
          <Expanded>
            2 == 2
          </Expanded>
        </Expression>
        <Expression success="true" type="REQUIRE" filename="projects/<exe-name>/ToStringGeneralTests.cpp" >
          <Original>
            c == i
          </Original>
          <Expanded>
            3 == 3
          </Expanded>
        </Expression>
        <Expression success="true" type="REQUIRE" filename="projects/<exe-name>/ToStringGeneralTests.cpp" >
          <Original>
            c == i
          </Original>
          <Expanded>
            4 == 4
          </Expanded>
        </Expression>
        <Expression success="true" type="REQUIRE" filename="projects/<exe-name>/ToStringGeneralTests.cpp" >
          <Original>
            c == i
          </Original>
          <Expanded>
            5 == 5
          </Expanded>
        </Expression>
        <OverallResults successes="5" failures="0" expectedFailures="0"/>
      </Section>
      <OverallResult success="true"/>
    </TestCase>
    <TestCase name="Commas in various macros are allowed" filename="projects/<exe-name>/TrickyTests.cpp" >
      <Expression success="true" type="REQUIRE_THROWS" filename="projects/<exe-name>/TrickyTests.cpp" >
        <Original>
          std::vector&lt;constructor_throws>{constructor_throws{}, constructor_throws{}}
        </Original>
        <Expanded>
          std::vector&lt;constructor_throws>{constructor_throws{}, constructor_throws{}}
        </Expanded>
      </Expression>
      <Expression success="true" type="CHECK_THROWS" filename="projects/<exe-name>/TrickyTests.cpp" >
        <Original>
          std::vector&lt;constructor_throws>{constructor_throws{}, constructor_throws{}}
        </Original>
        <Expanded>
          std::vector&lt;constructor_throws>{constructor_throws{}, constructor_throws{}}
        </Expanded>
      </Expression>
      <Expression success="true" type="REQUIRE_NOTHROW" filename="projects/<exe-name>/TrickyTests.cpp" >
        <Original>
          std::vector&lt;int>{1, 2, 3} == std::vector&lt;int>{1, 2, 3}
        </Original>
        <Expanded>
          std::vector&lt;int>{1, 2, 3} == std::vector&lt;int>{1, 2, 3}
        </Expanded>
      </Expression>
      <Expression success="true" type="CHECK_NOTHROW" filename="projects/<exe-name>/TrickyTests.cpp" >
        <Original>
          std::vector&lt;int>{1, 2, 3} == std::vector&lt;int>{1, 2, 3}
        </Original>
        <Expanded>
          std::vector&lt;int>{1, 2, 3} == std::vector&lt;int>{1, 2, 3}
        </Expanded>
      </Expression>
      <Expression success="true" type="REQUIRE" filename="projects/<exe-name>/TrickyTests.cpp" >
        <Original>
          std::vector&lt;int>{1, 2} == std::vector&lt;int>{1, 2}
        </Original>
        <Expanded>
          { 1, 2 } == { 1, 2 }
        </Expanded>
      </Expression>
      <Expression success="true" type="CHECK" filename="projects/<exe-name>/TrickyTests.cpp" >
        <Original>
          std::vector&lt;int>{1, 2} == std::vector&lt;int>{1, 2}
        </Original>
        <Expanded>
          { 1, 2 } == { 1, 2 }
        </Expanded>
      </Expression>
      <Expression success="true" type="REQUIRE_FALSE" filename="projects/<exe-name>/TrickyTests.cpp" >
        <Original>
          !(std::vector&lt;int>{1, 2} == std::vector&lt;int>{1, 2, 3})
        </Original>
        <Expanded>
          !({ 1, 2 } == { 1, 2, 3 })
        </Expanded>
      </Expression>
      <Expression success="true" type="CHECK_FALSE" filename="projects/<exe-name>/TrickyTests.cpp" >
        <Original>
          !(std::vector&lt;int>{1, 2} == std::vector&lt;int>{1, 2, 3})
        </Original>
        <Expanded>
          !({ 1, 2 } == { 1, 2, 3 })
        </Expanded>
      </Expression>
      <Expression success="true" type="CHECK_NOFAIL" filename="projects/<exe-name>/TrickyTests.cpp" >
        <Original>
          std::vector&lt;int>{1, 2} == std::vector&lt;int>{1, 2}
        </Original>
        <Expanded>
          { 1, 2 } == { 1, 2 }
        </Expanded>
      </Expression>
      <Expression success="true" type="CHECKED_IF" filename="projects/<exe-name>/TrickyTests.cpp" >
        <Original>
          std::vector&lt;int>{1, 2} == std::vector&lt;int>{1, 2}
        </Original>
        <Expanded>
          { 1, 2 } == { 1, 2 }
        </Expanded>
      </Expression>
      <Expression success="true" type="REQUIRE" filename="projects/<exe-name>/TrickyTests.cpp" >
        <Original>
          true
        </Original>
        <Expanded>
          true
        </Expanded>
      </Expression>
      <Expression success="true" type="CHECKED_ELSE" filename="projects/<exe-name>/TrickyTests.cpp" >
        <Original>
          std::vector&lt;int>{1, 2} == std::vector&lt;int>{1, 2}
        </Original>
        <Expanded>
          { 1, 2 } == { 1, 2 }
        </Expanded>
      </Expression>
      <OverallResult success="true"/>
    </TestCase>
    <TestCase name="Comparing function pointers" tags="[Tricky][function pointer]" filename="projects/<exe-name>/TrickyTests.cpp" >
      <Expression success="true" type="REQUIRE" filename="projects/<exe-name>/TrickyTests.cpp" >
        <Original>
          a
        </Original>
        <Expanded>
          0x<hex digits>
        </Expanded>
      </Expression>
      <Expression success="true" type="REQUIRE" filename="projects/<exe-name>/TrickyTests.cpp" >
        <Original>
          a == &amp;foo
        </Original>
        <Expanded>
          0x<hex digits> == 0x<hex digits>
        </Expanded>
      </Expression>
      <OverallResult success="true"/>
    </TestCase>
    <TestCase name="Comparison with explicitly convertible types" tags="[Approx]" filename="projects/<exe-name>/ApproxTests.cpp" >
      <Expression success="true" type="REQUIRE" filename="projects/<exe-name>/ApproxTests.cpp" >
        <Original>
          td == Approx(10.0)
        </Original>
        <Expanded>
          StrongDoubleTypedef(10) == Approx( 10.0 )
        </Expanded>
      </Expression>
      <Expression success="true" type="REQUIRE" filename="projects/<exe-name>/ApproxTests.cpp" >
        <Original>
          Approx(10.0) == td
        </Original>
        <Expanded>
          Approx( 10.0 ) == StrongDoubleTypedef(10)
        </Expanded>
      </Expression>
      <Expression success="true" type="REQUIRE" filename="projects/<exe-name>/ApproxTests.cpp" >
        <Original>
          td != Approx(11.0)
        </Original>
        <Expanded>
          StrongDoubleTypedef(10) != Approx( 11.0 )
        </Expanded>
      </Expression>
      <Expression success="true" type="REQUIRE" filename="projects/<exe-name>/ApproxTests.cpp" >
        <Original>
          Approx(11.0) != td
        </Original>
        <Expanded>
          Approx( 11.0 ) != StrongDoubleTypedef(10)
        </Expanded>
      </Expression>
      <Expression success="true" type="REQUIRE" filename="projects/<exe-name>/ApproxTests.cpp" >
        <Original>
          td &lt;= Approx(10.0)
        </Original>
        <Expanded>
          StrongDoubleTypedef(10) &lt;= Approx( 10.0 )
        </Expanded>
      </Expression>
      <Expression success="true" type="REQUIRE" filename="projects/<exe-name>/ApproxTests.cpp" >
        <Original>
          td &lt;= Approx(11.0)
        </Original>
        <Expanded>
          StrongDoubleTypedef(10) &lt;= Approx( 11.0 )
        </Expanded>
      </Expression>
      <Expression success="true" type="REQUIRE" filename="projects/<exe-name>/ApproxTests.cpp" >
        <Original>
          Approx(10.0) &lt;= td
        </Original>
        <Expanded>
          Approx( 10.0 ) &lt;= StrongDoubleTypedef(10)
        </Expanded>
      </Expression>
      <Expression success="true" type="REQUIRE" filename="projects/<exe-name>/ApproxTests.cpp" >
        <Original>
          Approx(9.0) &lt;= td
        </Original>
        <Expanded>
          Approx( 9.0 ) &lt;= StrongDoubleTypedef(10)
        </Expanded>
      </Expression>
      <Expression success="true" type="REQUIRE" filename="projects/<exe-name>/ApproxTests.cpp" >
        <Original>
          td >= Approx(9.0)
        </Original>
        <Expanded>
          StrongDoubleTypedef(10) >= Approx( 9.0 )
        </Expanded>
      </Expression>
      <Expression success="true" type="REQUIRE" filename="projects/<exe-name>/ApproxTests.cpp" >
        <Original>
          td >= Approx(10.0)
        </Original>
        <Expanded>
          StrongDoubleTypedef(10) >= Approx( 10.0 )
        </Expanded>
      </Expression>
      <Expression success="true" type="REQUIRE" filename="projects/<exe-name>/ApproxTests.cpp" >
        <Original>
          Approx(10.0) >= td
        </Original>
        <Expanded>
          Approx( 10.0 ) >= StrongDoubleTypedef(10)
        </Expanded>
      </Expression>
      <Expression success="true" type="REQUIRE" filename="projects/<exe-name>/ApproxTests.cpp" >
        <Original>
          Approx(11.0) >= td
        </Original>
        <Expanded>
          Approx( 11.0 ) >= StrongDoubleTypedef(10)
        </Expanded>
      </Expression>
      <OverallResult success="true"/>
    </TestCase>
    <TestCase name="Comparisons between ints where one side is computed" filename="projects/<exe-name>/ConditionTests.cpp" >
      <Expression success="true" type="CHECK" filename="projects/<exe-name>/ConditionTests.cpp" >
        <Original>
          54 == 6*9
        </Original>
        <Expanded>
          54 == 54
        </Expanded>
      </Expression>
      <OverallResult success="true"/>
    </TestCase>
    <TestCase name="Comparisons between unsigned ints and negative signed ints match c++ standard behaviour" filename="projects/<exe-name>/ConditionTests.cpp" >
      <Expression success="true" type="CHECK" filename="projects/<exe-name>/ConditionTests.cpp" >
        <Original>
          ( -1 > 2u )
        </Original>
        <Expanded>
          true
        </Expanded>
      </Expression>
      <Expression success="true" type="CHECK" filename="projects/<exe-name>/ConditionTests.cpp" >
        <Original>
          -1 > 2u
        </Original>
        <Expanded>
          -1 > 2
        </Expanded>
      </Expression>
      <Expression success="true" type="CHECK" filename="projects/<exe-name>/ConditionTests.cpp" >
        <Original>
          ( 2u &lt; -1 )
        </Original>
        <Expanded>
          true
        </Expanded>
      </Expression>
      <Expression success="true" type="CHECK" filename="projects/<exe-name>/ConditionTests.cpp" >
        <Original>
          2u &lt; -1
        </Original>
        <Expanded>
          2 &lt; -1
        </Expanded>
      </Expression>
      <Expression success="true" type="CHECK" filename="projects/<exe-name>/ConditionTests.cpp" >
        <Original>
          ( minInt > 2u )
        </Original>
        <Expanded>
          true
        </Expanded>
      </Expression>
      <Expression success="true" type="CHECK" filename="projects/<exe-name>/ConditionTests.cpp" >
        <Original>
          minInt > 2u
        </Original>
        <Expanded>
          -2147483648 > 2
        </Expanded>
      </Expression>
      <OverallResult success="true"/>
    </TestCase>
    <TestCase name="Comparisons with int literals don't warn when mixing signed/ unsigned" filename="projects/<exe-name>/ConditionTests.cpp" >
      <Expression success="true" type="REQUIRE" filename="projects/<exe-name>/ConditionTests.cpp" >
        <Original>
          i == 1
        </Original>
        <Expanded>
          1 == 1
        </Expanded>
      </Expression>
      <Expression success="true" type="REQUIRE" filename="projects/<exe-name>/ConditionTests.cpp" >
        <Original>
          ui == 2
        </Original>
        <Expanded>
          2 == 2
        </Expanded>
      </Expression>
      <Expression success="true" type="REQUIRE" filename="projects/<exe-name>/ConditionTests.cpp" >
        <Original>
          l == 3
        </Original>
        <Expanded>
          3 == 3
        </Expanded>
      </Expression>
      <Expression success="true" type="REQUIRE" filename="projects/<exe-name>/ConditionTests.cpp" >
        <Original>
          ul == 4
        </Original>
        <Expanded>
          4 == 4
        </Expanded>
      </Expression>
      <Expression success="true" type="REQUIRE" filename="projects/<exe-name>/ConditionTests.cpp" >
        <Original>
          c == 5
        </Original>
        <Expanded>
          5 == 5
        </Expanded>
      </Expression>
      <Expression success="true" type="REQUIRE" filename="projects/<exe-name>/ConditionTests.cpp" >
        <Original>
          uc == 6
        </Original>
        <Expanded>
          6 == 6
        </Expanded>
      </Expression>
      <Expression success="true" type="REQUIRE" filename="projects/<exe-name>/ConditionTests.cpp" >
        <Original>
          1 == i
        </Original>
        <Expanded>
          1 == 1
        </Expanded>
      </Expression>
      <Expression success="true" type="REQUIRE" filename="projects/<exe-name>/ConditionTests.cpp" >
        <Original>
          2 == ui
        </Original>
        <Expanded>
          2 == 2
        </Expanded>
      </Expression>
      <Expression success="true" type="REQUIRE" filename="projects/<exe-name>/ConditionTests.cpp" >
        <Original>
          3 == l
        </Original>
        <Expanded>
          3 == 3
        </Expanded>
      </Expression>
      <Expression success="true" type="REQUIRE" filename="projects/<exe-name>/ConditionTests.cpp" >
        <Original>
          4 == ul
        </Original>
        <Expanded>
          4 == 4
        </Expanded>
      </Expression>
      <Expression success="true" type="REQUIRE" filename="projects/<exe-name>/ConditionTests.cpp" >
        <Original>
          5 == c
        </Original>
        <Expanded>
          5 == 5
        </Expanded>
      </Expression>
      <Expression success="true" type="REQUIRE" filename="projects/<exe-name>/ConditionTests.cpp" >
        <Original>
          6 == uc
        </Original>
        <Expanded>
          6 == 6
        </Expanded>
      </Expression>
      <Expression success="true" type="REQUIRE" filename="projects/<exe-name>/ConditionTests.cpp" >
        <Original>
          (std::numeric_limits&lt;uint32_t>::max)() > ul
        </Original>
        <Expanded>
          4294967295 (0x<hex digits>) > 4
        </Expanded>
      </Expression>
      <OverallResult success="true"/>
    </TestCase>
    <TestCase name="Contains string matcher" tags="[.][failing][matchers]" filename="projects/<exe-name>/MatchersTests.cpp" >
      <Expression success="false" type="CHECK_THAT" filename="projects/<exe-name>/MatchersTests.cpp" >
        <Original>
          testStringForMatching(), Contains( "not there" )
        </Original>
        <Expanded>
          "this string contains 'abc' as a substring" contains: "not there"
        </Expanded>
      </Expression>
      <OverallResult success="false"/>
    </TestCase>
    <TestCase name="Custom exceptions can be translated when testing for nothrow" tags="[!throws][.][failing]" filename="projects/<exe-name>/ExceptionTests.cpp" >
      <Expression success="false" type="REQUIRE_NOTHROW" filename="projects/<exe-name>/ExceptionTests.cpp" >
        <Original>
          throwCustom()
        </Original>
        <Expanded>
          throwCustom()
        </Expanded>
        <Exception filename="projects/<exe-name>/ExceptionTests.cpp" >
          custom exception - not std
        </Exception>
      </Expression>
      <OverallResult success="false"/>
    </TestCase>
    <TestCase name="Custom exceptions can be translated when testing for throwing as something else" tags="[!throws][.][failing]" filename="projects/<exe-name>/ExceptionTests.cpp" >
      <Expression success="false" type="REQUIRE_THROWS_AS" filename="projects/<exe-name>/ExceptionTests.cpp" >
        <Original>
          throwCustom(), std::exception
        </Original>
        <Expanded>
          throwCustom(), std::exception
        </Expanded>
        <Exception filename="projects/<exe-name>/ExceptionTests.cpp" >
          custom exception - not std
        </Exception>
      </Expression>
      <OverallResult success="false"/>
    </TestCase>
    <TestCase name="Custom std-exceptions can be custom translated" tags="[!throws][.][failing]" filename="projects/<exe-name>/ExceptionTests.cpp" >
      <Exception filename="projects/<exe-name>/ExceptionTests.cpp" >
        custom std exception
      </Exception>
      <OverallResult success="false"/>
    </TestCase>
    <TestCase name="Default scale is invisible to comparison" tags="[Approx]" filename="projects/<exe-name>/ApproxTests.cpp" >
      <Expression success="true" type="REQUIRE" filename="projects/<exe-name>/ApproxTests.cpp" >
        <Original>
          101.000001 != Approx(100).epsilon(0.01)
        </Original>
        <Expanded>
          101.000001 != Approx( 100.0 )
        </Expanded>
      </Expression>
      <Expression success="true" type="REQUIRE" filename="projects/<exe-name>/ApproxTests.cpp" >
        <Original>
          std::pow(10, -5) != Approx(std::pow(10, -7))
        </Original>
        <Expanded>
          0.00001 != Approx( 0.0000001 )
        </Expanded>
      </Expression>
      <OverallResult success="true"/>
    </TestCase>
    <TestCase name="EndsWith string matcher" tags="[.][failing][matchers]" filename="projects/<exe-name>/MatchersTests.cpp" >
      <Expression success="false" type="CHECK_THAT" filename="projects/<exe-name>/MatchersTests.cpp" >
        <Original>
          testStringForMatching(), EndsWith( "this" )
        </Original>
        <Expanded>
          "this string contains 'abc' as a substring" ends with: "this"
        </Expanded>
      </Expression>
      <OverallResult success="false"/>
    </TestCase>
    <TestCase name="Epsilon only applies to Approx's value" tags="[Approx]" filename="projects/<exe-name>/ApproxTests.cpp" >
      <Expression success="true" type="REQUIRE" filename="projects/<exe-name>/ApproxTests.cpp" >
        <Original>
          101.01 != Approx(100).epsilon(0.01)
        </Original>
        <Expanded>
          101.01 != Approx( 100.0 )
        </Expanded>
      </Expression>
      <OverallResult success="true"/>
    </TestCase>
    <TestCase name="Equality checks that should fail" tags="[!mayfail][.][failing]" filename="projects/<exe-name>/ConditionTests.cpp" >
      <Expression success="false" type="CHECK" filename="projects/<exe-name>/ConditionTests.cpp" >
        <Original>
          data.int_seven == 6
        </Original>
        <Expanded>
          7 == 6
        </Expanded>
      </Expression>
      <Expression success="false" type="CHECK" filename="projects/<exe-name>/ConditionTests.cpp" >
        <Original>
          data.int_seven == 8
        </Original>
        <Expanded>
          7 == 8
        </Expanded>
      </Expression>
      <Expression success="false" type="CHECK" filename="projects/<exe-name>/ConditionTests.cpp" >
        <Original>
          data.int_seven == 0
        </Original>
        <Expanded>
          7 == 0
        </Expanded>
      </Expression>
      <Expression success="false" type="CHECK" filename="projects/<exe-name>/ConditionTests.cpp" >
        <Original>
          data.float_nine_point_one == Approx( 9.11f )
        </Original>
        <Expanded>
          9.1f == Approx( 9.1099996567 )
        </Expanded>
      </Expression>
      <Expression success="false" type="CHECK" filename="projects/<exe-name>/ConditionTests.cpp" >
        <Original>
          data.float_nine_point_one == Approx( 9.0f )
        </Original>
        <Expanded>
          9.1f == Approx( 9.0 )
        </Expanded>
      </Expression>
      <Expression success="false" type="CHECK" filename="projects/<exe-name>/ConditionTests.cpp" >
        <Original>
          data.float_nine_point_one == Approx( 1 )
        </Original>
        <Expanded>
          9.1f == Approx( 1.0 )
        </Expanded>
      </Expression>
      <Expression success="false" type="CHECK" filename="projects/<exe-name>/ConditionTests.cpp" >
        <Original>
          data.float_nine_point_one == Approx( 0 )
        </Original>
        <Expanded>
          9.1f == Approx( 0.0 )
        </Expanded>
      </Expression>
      <Expression success="false" type="CHECK" filename="projects/<exe-name>/ConditionTests.cpp" >
        <Original>
          data.double_pi == Approx( 3.1415 )
        </Original>
        <Expanded>
          3.1415926535 == Approx( 3.1415 )
        </Expanded>
      </Expression>
      <Expression success="false" type="CHECK" filename="projects/<exe-name>/ConditionTests.cpp" >
        <Original>
          data.str_hello == "goodbye"
        </Original>
        <Expanded>
          "hello" == "goodbye"
        </Expanded>
      </Expression>
      <Expression success="false" type="CHECK" filename="projects/<exe-name>/ConditionTests.cpp" >
        <Original>
          data.str_hello == "hell"
        </Original>
        <Expanded>
          "hello" == "hell"
        </Expanded>
      </Expression>
      <Expression success="false" type="CHECK" filename="projects/<exe-name>/ConditionTests.cpp" >
        <Original>
          data.str_hello == "hello1"
        </Original>
        <Expanded>
          "hello" == "hello1"
        </Expanded>
      </Expression>
      <Expression success="false" type="CHECK" filename="projects/<exe-name>/ConditionTests.cpp" >
        <Original>
          data.str_hello.size() == 6
        </Original>
        <Expanded>
          5 == 6
        </Expanded>
      </Expression>
      <Expression success="false" type="CHECK" filename="projects/<exe-name>/ConditionTests.cpp" >
        <Original>
          x == Approx( 1.301 )
        </Original>
        <Expanded>
          1.3 == Approx( 1.301 )
        </Expanded>
      </Expression>
      <OverallResult success="true"/>
    </TestCase>
    <TestCase name="Equality checks that should succeed" filename="projects/<exe-name>/ConditionTests.cpp" >
      <Expression success="true" type="REQUIRE" filename="projects/<exe-name>/ConditionTests.cpp" >
        <Original>
          data.int_seven == 7
        </Original>
        <Expanded>
          7 == 7
        </Expanded>
      </Expression>
      <Expression success="true" type="REQUIRE" filename="projects/<exe-name>/ConditionTests.cpp" >
        <Original>
          data.float_nine_point_one == Approx( 9.1f )
        </Original>
        <Expanded>
          9.1f == Approx( 9.1000003815 )
        </Expanded>
      </Expression>
      <Expression success="true" type="REQUIRE" filename="projects/<exe-name>/ConditionTests.cpp" >
        <Original>
          data.double_pi == Approx( 3.1415926535 )
        </Original>
        <Expanded>
          3.1415926535 == Approx( 3.1415926535 )
        </Expanded>
      </Expression>
      <Expression success="true" type="REQUIRE" filename="projects/<exe-name>/ConditionTests.cpp" >
        <Original>
          data.str_hello == "hello"
        </Original>
        <Expanded>
          "hello" == "hello"
        </Expanded>
      </Expression>
      <Expression success="true" type="REQUIRE" filename="projects/<exe-name>/ConditionTests.cpp" >
        <Original>
          "hello" == data.str_hello
        </Original>
        <Expanded>
          "hello" == "hello"
        </Expanded>
      </Expression>
      <Expression success="true" type="REQUIRE" filename="projects/<exe-name>/ConditionTests.cpp" >
        <Original>
          data.str_hello.size() == 5
        </Original>
        <Expanded>
          5 == 5
        </Expanded>
      </Expression>
      <Expression success="true" type="REQUIRE" filename="projects/<exe-name>/ConditionTests.cpp" >
        <Original>
          x == Approx( 1.3 )
        </Original>
        <Expanded>
          1.3 == Approx( 1.3 )
        </Expanded>
      </Expression>
      <OverallResult success="true"/>
    </TestCase>
    <TestCase name="Equals" tags="[matchers]" filename="projects/<exe-name>/MatchersTests.cpp" >
      <Expression success="true" type="CHECK_THAT" filename="projects/<exe-name>/MatchersTests.cpp" >
        <Original>
          testStringForMatching(), Equals( "this string contains 'abc' as a substring" )
        </Original>
        <Expanded>
          "this string contains 'abc' as a substring" equals: "this string contains 'abc' as a substring"
        </Expanded>
      </Expression>
      <OverallResult success="true"/>
    </TestCase>
    <TestCase name="Equals string matcher" tags="[.][failing][matchers]" filename="projects/<exe-name>/MatchersTests.cpp" >
      <Expression success="false" type="CHECK_THAT" filename="projects/<exe-name>/MatchersTests.cpp" >
        <Original>
          testStringForMatching(), Equals( "something else" )
        </Original>
        <Expanded>
          "this string contains 'abc' as a substring" equals: "something else"
        </Expanded>
      </Expression>
      <OverallResult success="false"/>
    </TestCase>
    <TestCase name="Exception matchers that fail" tags="[!throws][.][.failing][exceptions][matchers]" filename="projects/<exe-name>/MatchersTests.cpp" >
      <Section name="No exception" filename="projects/<exe-name>/MatchersTests.cpp" >
        <Expression success="false" type="CHECK_THROWS_MATCHES" filename="projects/<exe-name>/MatchersTests.cpp" >
          <Original>
            doesNotThrow(), SpecialException, ExceptionMatcher{ 1 }
          </Original>
          <Expanded>
            doesNotThrow(), SpecialException, ExceptionMatcher{ 1 }
          </Expanded>
        </Expression>
        <Expression success="false" type="REQUIRE_THROWS_MATCHES" filename="projects/<exe-name>/MatchersTests.cpp" >
          <Original>
            doesNotThrow(), SpecialException, ExceptionMatcher{ 1 }
          </Original>
          <Expanded>
            doesNotThrow(), SpecialException, ExceptionMatcher{ 1 }
          </Expanded>
        </Expression>
        <OverallResults successes="0" failures="2" expectedFailures="0"/>
      </Section>
      <Section name="Type mismatch" filename="projects/<exe-name>/MatchersTests.cpp" >
        <Expression success="false" type="CHECK_THROWS_MATCHES" filename="projects/<exe-name>/MatchersTests.cpp" >
          <Original>
            throwsAsInt(1), SpecialException, ExceptionMatcher{ 1 }
          </Original>
          <Expanded>
            throwsAsInt(1), SpecialException, ExceptionMatcher{ 1 }
          </Expanded>
          <Exception filename="projects/<exe-name>/MatchersTests.cpp" >
            Unknown exception
          </Exception>
        </Expression>
        <Expression success="false" type="REQUIRE_THROWS_MATCHES" filename="projects/<exe-name>/MatchersTests.cpp" >
          <Original>
            throwsAsInt(1), SpecialException, ExceptionMatcher{ 1 }
          </Original>
          <Expanded>
            throwsAsInt(1), SpecialException, ExceptionMatcher{ 1 }
          </Expanded>
          <Exception filename="projects/<exe-name>/MatchersTests.cpp" >
            Unknown exception
          </Exception>
        </Expression>
        <OverallResults successes="0" failures="2" expectedFailures="0"/>
      </Section>
      <Section name="Contents are wrong" filename="projects/<exe-name>/MatchersTests.cpp" >
        <Expression success="false" type="CHECK_THROWS_MATCHES" filename="projects/<exe-name>/MatchersTests.cpp" >
          <Original>
            throws(3), SpecialException, ExceptionMatcher{ 1 }
          </Original>
          <Expanded>
            {?} special exception has value of 1
          </Expanded>
        </Expression>
        <Expression success="false" type="REQUIRE_THROWS_MATCHES" filename="projects/<exe-name>/MatchersTests.cpp" >
          <Original>
            throws(4), SpecialException, ExceptionMatcher{ 1 }
          </Original>
          <Expanded>
            {?} special exception has value of 1
          </Expanded>
        </Expression>
        <OverallResults successes="0" failures="2" expectedFailures="0"/>
      </Section>
      <OverallResult success="false"/>
    </TestCase>
    <TestCase name="Exception matchers that succeed" tags="[!throws][exceptions][matchers]" filename="projects/<exe-name>/MatchersTests.cpp" >
      <Expression success="true" type="CHECK_THROWS_MATCHES" filename="projects/<exe-name>/MatchersTests.cpp" >
        <Original>
          throws(1), SpecialException, ExceptionMatcher{ 1 }
        </Original>
        <Expanded>
          {?} special exception has value of 1
        </Expanded>
      </Expression>
      <Expression success="true" type="REQUIRE_THROWS_MATCHES" filename="projects/<exe-name>/MatchersTests.cpp" >
        <Original>
          throws(2), SpecialException, ExceptionMatcher{ 2 }
        </Original>
        <Expanded>
          {?} special exception has value of 2
        </Expanded>
      </Expression>
      <OverallResult success="true"/>
    </TestCase>
    <TestCase name="Exception messages can be tested for" tags="[!throws]" filename="projects/<exe-name>/ExceptionTests.cpp" >
      <Section name="exact match" filename="projects/<exe-name>/ExceptionTests.cpp" >
        <Expression success="true" type="REQUIRE_THROWS_WITH" filename="projects/<exe-name>/ExceptionTests.cpp" >
          <Original>
            thisThrows(), "expected exception"
          </Original>
          <Expanded>
            "expected exception" equals: "expected exception"
          </Expanded>
        </Expression>
        <OverallResults successes="1" failures="0" expectedFailures="0"/>
      </Section>
      <Section name="different case" filename="projects/<exe-name>/ExceptionTests.cpp" >
        <Expression success="true" type="REQUIRE_THROWS_WITH" filename="projects/<exe-name>/ExceptionTests.cpp" >
          <Original>
            thisThrows(), Equals( "expecteD Exception", Catch::CaseSensitive::No )
          </Original>
          <Expanded>
            "expected exception" equals: "expected exception" (case insensitive)
          </Expanded>
        </Expression>
        <OverallResults successes="1" failures="0" expectedFailures="0"/>
      </Section>
      <Section name="wildcarded" filename="projects/<exe-name>/ExceptionTests.cpp" >
        <Expression success="true" type="REQUIRE_THROWS_WITH" filename="projects/<exe-name>/ExceptionTests.cpp" >
          <Original>
            thisThrows(), StartsWith( "expected" )
          </Original>
          <Expanded>
            "expected exception" starts with: "expected"
          </Expanded>
        </Expression>
        <Expression success="true" type="REQUIRE_THROWS_WITH" filename="projects/<exe-name>/ExceptionTests.cpp" >
          <Original>
            thisThrows(), EndsWith( "exception" )
          </Original>
          <Expanded>
            "expected exception" ends with: "exception"
          </Expanded>
        </Expression>
        <Expression success="true" type="REQUIRE_THROWS_WITH" filename="projects/<exe-name>/ExceptionTests.cpp" >
          <Original>
            thisThrows(), Contains( "except" )
          </Original>
          <Expanded>
            "expected exception" contains: "except"
          </Expanded>
        </Expression>
        <Expression success="true" type="REQUIRE_THROWS_WITH" filename="projects/<exe-name>/ExceptionTests.cpp" >
          <Original>
            thisThrows(), Contains( "exCept", Catch::CaseSensitive::No )
          </Original>
          <Expanded>
            "expected exception" contains: "except" (case insensitive)
          </Expanded>
        </Expression>
        <OverallResults successes="4" failures="0" expectedFailures="0"/>
      </Section>
      <OverallResult success="true"/>
    </TestCase>
    <TestCase name="Expected exceptions that don't throw or unexpected exceptions fail the test" tags="[!throws][.][failing]" filename="projects/<exe-name>/ExceptionTests.cpp" >
      <Expression success="false" type="CHECK_THROWS_AS" filename="projects/<exe-name>/ExceptionTests.cpp" >
        <Original>
          thisThrows(), std::string
        </Original>
        <Expanded>
          thisThrows(), std::string
        </Expanded>
        <Exception filename="projects/<exe-name>/ExceptionTests.cpp" >
          expected exception
        </Exception>
      </Expression>
      <Expression success="false" type="CHECK_THROWS_AS" filename="projects/<exe-name>/ExceptionTests.cpp" >
        <Original>
          thisDoesntThrow(), std::domain_error
        </Original>
        <Expanded>
          thisDoesntThrow(), std::domain_error
        </Expanded>
      </Expression>
      <Expression success="false" type="CHECK_NOTHROW" filename="projects/<exe-name>/ExceptionTests.cpp" >
        <Original>
          thisThrows()
        </Original>
        <Expanded>
          thisThrows()
        </Expanded>
        <Exception filename="projects/<exe-name>/ExceptionTests.cpp" >
          expected exception
        </Exception>
      </Expression>
      <OverallResult success="false"/>
    </TestCase>
    <TestCase name="FAIL aborts the test" tags="[.][failing][messages]" filename="projects/<exe-name>/MessageTests.cpp" >
      <Failure filename="projects/<exe-name>/MessageTests.cpp" >
        This is a failure
      </Failure>
      <OverallResult success="false"/>
    </TestCase>
    <TestCase name="FAIL does not require an argument" tags="[.][failing][messages]" filename="projects/<exe-name>/MessageTests.cpp" >
      <Failure filename="projects/<exe-name>/MessageTests.cpp" />
      <OverallResult success="false"/>
    </TestCase>
    <TestCase name="FAIL_CHECK does not abort the test" tags="[.][failing][messages]" filename="projects/<exe-name>/MessageTests.cpp" >
      <Failure filename="projects/<exe-name>/MessageTests.cpp" >
        This is a failure
      </Failure>
      <Warning>
        This message appears in the output
      </Warning>
      <OverallResult success="false"/>
    </TestCase>
    <TestCase name="Factorials are computed" tags="[factorial]" filename="projects/<exe-name>/MiscTests.cpp" >
      <Expression success="true" type="REQUIRE" filename="projects/<exe-name>/MiscTests.cpp" >
        <Original>
          Factorial(0) == 1
        </Original>
        <Expanded>
          1 == 1
        </Expanded>
      </Expression>
      <Expression success="true" type="REQUIRE" filename="projects/<exe-name>/MiscTests.cpp" >
        <Original>
          Factorial(1) == 1
        </Original>
        <Expanded>
          1 == 1
        </Expanded>
      </Expression>
      <Expression success="true" type="REQUIRE" filename="projects/<exe-name>/MiscTests.cpp" >
        <Original>
          Factorial(2) == 2
        </Original>
        <Expanded>
          2 == 2
        </Expanded>
      </Expression>
      <Expression success="true" type="REQUIRE" filename="projects/<exe-name>/MiscTests.cpp" >
        <Original>
          Factorial(3) == 6
        </Original>
        <Expanded>
          6 == 6
        </Expanded>
      </Expression>
      <Expression success="true" type="REQUIRE" filename="projects/<exe-name>/MiscTests.cpp" >
        <Original>
          Factorial(10) == 3628800
        </Original>
        <Expanded>
          3628800 (0x<hex digits>) == 3628800 (0x<hex digits>)
        </Expanded>
      </Expression>
      <OverallResult success="true"/>
    </TestCase>
    <TestCase name="Greater-than inequalities with different epsilons" tags="[Approx]" filename="projects/<exe-name>/ApproxTests.cpp" >
      <Expression success="true" type="REQUIRE" filename="projects/<exe-name>/ApproxTests.cpp" >
        <Original>
          d >= Approx( 1.22 )
        </Original>
        <Expanded>
          1.23 >= Approx( 1.22 )
        </Expanded>
      </Expression>
      <Expression success="true" type="REQUIRE" filename="projects/<exe-name>/ApproxTests.cpp" >
        <Original>
          d >= Approx( 1.23 )
        </Original>
        <Expanded>
          1.23 >= Approx( 1.23 )
        </Expanded>
      </Expression>
      <Expression success="true" type="REQUIRE_FALSE" filename="projects/<exe-name>/ApproxTests.cpp" >
        <Original>
          !(d >= Approx( 1.24 ))
        </Original>
        <Expanded>
          !(1.23 >= Approx( 1.24 ))
        </Expanded>
      </Expression>
      <Expression success="true" type="REQUIRE" filename="projects/<exe-name>/ApproxTests.cpp" >
        <Original>
          d >= Approx( 1.24 ).epsilon(0.1)
        </Original>
        <Expanded>
          1.23 >= Approx( 1.24 )
        </Expanded>
      </Expression>
      <OverallResult success="true"/>
    </TestCase>
    <TestCase name="INFO and WARN do not abort tests" tags="[.][messages]" filename="projects/<exe-name>/MessageTests.cpp" >
      <Info>
        this is a message
      </Info>
      <Warning>
        this is a warning
      </Warning>
      <OverallResult success="true"/>
    </TestCase>
    <TestCase name="INFO gets logged on failure" tags="[.][failing][messages]" filename="projects/<exe-name>/MessageTests.cpp" >
      <Info>
        this message should be logged
      </Info>
      <Info>
        so should this
      </Info>
      <Expression success="false" type="REQUIRE" filename="projects/<exe-name>/MessageTests.cpp" >
        <Original>
          a == 1
        </Original>
        <Expanded>
          2 == 1
        </Expanded>
      </Expression>
      <OverallResult success="false"/>
    </TestCase>
    <TestCase name="INFO gets logged on failure, even if captured before successful assertions" tags="[.][failing][messages]" filename="projects/<exe-name>/MessageTests.cpp" >
      <Info>
        this message may be logged later
      </Info>
      <Expression success="true" type="CHECK" filename="projects/<exe-name>/MessageTests.cpp" >
        <Original>
          a == 2
        </Original>
        <Expanded>
          2 == 2
        </Expanded>
      </Expression>
      <Info>
        this message may be logged later
      </Info>
      <Info>
        this message should be logged
      </Info>
      <Expression success="false" type="CHECK" filename="projects/<exe-name>/MessageTests.cpp" >
        <Original>
          a == 1
        </Original>
        <Expanded>
          2 == 1
        </Expanded>
      </Expression>
      <Info>
        this message may be logged later
      </Info>
      <Info>
        this message should be logged
      </Info>
      <Info>
        and this, but later
      </Info>
      <Expression success="false" type="CHECK" filename="projects/<exe-name>/MessageTests.cpp" >
        <Original>
          a == 0
        </Original>
        <Expanded>
          2 == 0
        </Expanded>
      </Expression>
      <Info>
        this message may be logged later
      </Info>
      <Info>
        this message should be logged
      </Info>
      <Info>
        and this, but later
      </Info>
      <Info>
        but not this
      </Info>
      <Expression success="true" type="CHECK" filename="projects/<exe-name>/MessageTests.cpp" >
        <Original>
          a == 2
        </Original>
        <Expanded>
          2 == 2
        </Expanded>
      </Expression>
      <OverallResult success="false"/>
    </TestCase>
    <TestCase name="INFO is reset for each loop" tags="[.][failing][messages]" filename="projects/<exe-name>/MessageTests.cpp" >
      <Info>
        current counter 0
      </Info>
      <Info>
        i := 0
      </Info>
      <Expression success="true" type="REQUIRE" filename="projects/<exe-name>/MessageTests.cpp" >
        <Original>
          i &lt; 10
        </Original>
        <Expanded>
          0 &lt; 10
        </Expanded>
      </Expression>
      <Info>
        current counter 1
      </Info>
      <Info>
        i := 1
      </Info>
      <Expression success="true" type="REQUIRE" filename="projects/<exe-name>/MessageTests.cpp" >
        <Original>
          i &lt; 10
        </Original>
        <Expanded>
          1 &lt; 10
        </Expanded>
      </Expression>
      <Info>
        current counter 2
      </Info>
      <Info>
        i := 2
      </Info>
      <Expression success="true" type="REQUIRE" filename="projects/<exe-name>/MessageTests.cpp" >
        <Original>
          i &lt; 10
        </Original>
        <Expanded>
          2 &lt; 10
        </Expanded>
      </Expression>
      <Info>
        current counter 3
      </Info>
      <Info>
        i := 3
      </Info>
      <Expression success="true" type="REQUIRE" filename="projects/<exe-name>/MessageTests.cpp" >
        <Original>
          i &lt; 10
        </Original>
        <Expanded>
          3 &lt; 10
        </Expanded>
      </Expression>
      <Info>
        current counter 4
      </Info>
      <Info>
        i := 4
      </Info>
      <Expression success="true" type="REQUIRE" filename="projects/<exe-name>/MessageTests.cpp" >
        <Original>
          i &lt; 10
        </Original>
        <Expanded>
          4 &lt; 10
        </Expanded>
      </Expression>
      <Info>
        current counter 5
      </Info>
      <Info>
        i := 5
      </Info>
      <Expression success="true" type="REQUIRE" filename="projects/<exe-name>/MessageTests.cpp" >
        <Original>
          i &lt; 10
        </Original>
        <Expanded>
          5 &lt; 10
        </Expanded>
      </Expression>
      <Info>
        current counter 6
      </Info>
      <Info>
        i := 6
      </Info>
      <Expression success="true" type="REQUIRE" filename="projects/<exe-name>/MessageTests.cpp" >
        <Original>
          i &lt; 10
        </Original>
        <Expanded>
          6 &lt; 10
        </Expanded>
      </Expression>
      <Info>
        current counter 7
      </Info>
      <Info>
        i := 7
      </Info>
      <Expression success="true" type="REQUIRE" filename="projects/<exe-name>/MessageTests.cpp" >
        <Original>
          i &lt; 10
        </Original>
        <Expanded>
          7 &lt; 10
        </Expanded>
      </Expression>
      <Info>
        current counter 8
      </Info>
      <Info>
        i := 8
      </Info>
      <Expression success="true" type="REQUIRE" filename="projects/<exe-name>/MessageTests.cpp" >
        <Original>
          i &lt; 10
        </Original>
        <Expanded>
          8 &lt; 10
        </Expanded>
      </Expression>
      <Info>
        current counter 9
      </Info>
      <Info>
        i := 9
      </Info>
      <Expression success="true" type="REQUIRE" filename="projects/<exe-name>/MessageTests.cpp" >
        <Original>
          i &lt; 10
        </Original>
        <Expanded>
          9 &lt; 10
        </Expanded>
      </Expression>
      <Info>
        current counter 10
      </Info>
      <Info>
        i := 10
      </Info>
      <Expression success="false" type="REQUIRE" filename="projects/<exe-name>/MessageTests.cpp" >
        <Original>
          i &lt; 10
        </Original>
        <Expanded>
          10 &lt; 10
        </Expanded>
      </Expression>
      <OverallResult success="false"/>
    </TestCase>
    <TestCase name="Inequality checks that should fail" tags="[!shouldfail][.][failing]" filename="projects/<exe-name>/ConditionTests.cpp" >
      <Expression success="false" type="CHECK" filename="projects/<exe-name>/ConditionTests.cpp" >
        <Original>
          data.int_seven != 7
        </Original>
        <Expanded>
          7 != 7
        </Expanded>
      </Expression>
      <Expression success="false" type="CHECK" filename="projects/<exe-name>/ConditionTests.cpp" >
        <Original>
          data.float_nine_point_one != Approx( 9.1f )
        </Original>
        <Expanded>
          9.1f != Approx( 9.1000003815 )
        </Expanded>
      </Expression>
      <Expression success="false" type="CHECK" filename="projects/<exe-name>/ConditionTests.cpp" >
        <Original>
          data.double_pi != Approx( 3.1415926535 )
        </Original>
        <Expanded>
          3.1415926535 != Approx( 3.1415926535 )
        </Expanded>
      </Expression>
      <Expression success="false" type="CHECK" filename="projects/<exe-name>/ConditionTests.cpp" >
        <Original>
          data.str_hello != "hello"
        </Original>
        <Expanded>
          "hello" != "hello"
        </Expanded>
      </Expression>
      <Expression success="false" type="CHECK" filename="projects/<exe-name>/ConditionTests.cpp" >
        <Original>
          data.str_hello.size() != 5
        </Original>
        <Expanded>
          5 != 5
        </Expanded>
      </Expression>
      <OverallResult success="true"/>
    </TestCase>
    <TestCase name="Inequality checks that should succeed" filename="projects/<exe-name>/ConditionTests.cpp" >
      <Expression success="true" type="REQUIRE" filename="projects/<exe-name>/ConditionTests.cpp" >
        <Original>
          data.int_seven != 6
        </Original>
        <Expanded>
          7 != 6
        </Expanded>
      </Expression>
      <Expression success="true" type="REQUIRE" filename="projects/<exe-name>/ConditionTests.cpp" >
        <Original>
          data.int_seven != 8
        </Original>
        <Expanded>
          7 != 8
        </Expanded>
      </Expression>
      <Expression success="true" type="REQUIRE" filename="projects/<exe-name>/ConditionTests.cpp" >
        <Original>
          data.float_nine_point_one != Approx( 9.11f )
        </Original>
        <Expanded>
          9.1f != Approx( 9.1099996567 )
        </Expanded>
      </Expression>
      <Expression success="true" type="REQUIRE" filename="projects/<exe-name>/ConditionTests.cpp" >
        <Original>
          data.float_nine_point_one != Approx( 9.0f )
        </Original>
        <Expanded>
          9.1f != Approx( 9.0 )
        </Expanded>
      </Expression>
      <Expression success="true" type="REQUIRE" filename="projects/<exe-name>/ConditionTests.cpp" >
        <Original>
          data.float_nine_point_one != Approx( 1 )
        </Original>
        <Expanded>
          9.1f != Approx( 1.0 )
        </Expanded>
      </Expression>
      <Expression success="true" type="REQUIRE" filename="projects/<exe-name>/ConditionTests.cpp" >
        <Original>
          data.float_nine_point_one != Approx( 0 )
        </Original>
        <Expanded>
          9.1f != Approx( 0.0 )
        </Expanded>
      </Expression>
      <Expression success="true" type="REQUIRE" filename="projects/<exe-name>/ConditionTests.cpp" >
        <Original>
          data.double_pi != Approx( 3.1415 )
        </Original>
        <Expanded>
          3.1415926535 != Approx( 3.1415 )
        </Expanded>
      </Expression>
      <Expression success="true" type="REQUIRE" filename="projects/<exe-name>/ConditionTests.cpp" >
        <Original>
          data.str_hello != "goodbye"
        </Original>
        <Expanded>
          "hello" != "goodbye"
        </Expanded>
      </Expression>
      <Expression success="true" type="REQUIRE" filename="projects/<exe-name>/ConditionTests.cpp" >
        <Original>
          data.str_hello != "hell"
        </Original>
        <Expanded>
          "hello" != "hell"
        </Expanded>
      </Expression>
      <Expression success="true" type="REQUIRE" filename="projects/<exe-name>/ConditionTests.cpp" >
        <Original>
          data.str_hello != "hello1"
        </Original>
        <Expanded>
          "hello" != "hello1"
        </Expanded>
      </Expression>
      <Expression success="true" type="REQUIRE" filename="projects/<exe-name>/ConditionTests.cpp" >
        <Original>
          data.str_hello.size() != 6
        </Original>
        <Expanded>
          5 != 6
        </Expanded>
      </Expression>
      <OverallResult success="true"/>
    </TestCase>
    <TestCase name="Less-than inequalities with different epsilons" tags="[Approx]" filename="projects/<exe-name>/ApproxTests.cpp" >
      <Expression success="true" type="REQUIRE" filename="projects/<exe-name>/ApproxTests.cpp" >
        <Original>
          d &lt;= Approx( 1.24 )
        </Original>
        <Expanded>
          1.23 &lt;= Approx( 1.24 )
        </Expanded>
      </Expression>
      <Expression success="true" type="REQUIRE" filename="projects/<exe-name>/ApproxTests.cpp" >
        <Original>
          d &lt;= Approx( 1.23 )
        </Original>
        <Expanded>
          1.23 &lt;= Approx( 1.23 )
        </Expanded>
      </Expression>
      <Expression success="true" type="REQUIRE_FALSE" filename="projects/<exe-name>/ApproxTests.cpp" >
        <Original>
          !(d &lt;= Approx( 1.22 ))
        </Original>
        <Expanded>
          !(1.23 &lt;= Approx( 1.22 ))
        </Expanded>
      </Expression>
      <Expression success="true" type="REQUIRE" filename="projects/<exe-name>/ApproxTests.cpp" >
        <Original>
          d &lt;= Approx( 1.22 ).epsilon(0.1)
        </Original>
        <Expanded>
          1.23 &lt;= Approx( 1.22 )
        </Expanded>
      </Expression>
      <OverallResult success="true"/>
    </TestCase>
    <TestCase name="ManuallyRegistered" filename="projects/<exe-name>/TestMain.cpp" >
      <OverallResult success="true"/>
    </TestCase>
    <TestCase name="Matchers can be (AllOf) composed with the &amp;&amp; operator" tags="[matchers][operator&amp;&amp;][operators]" filename="projects/<exe-name>/MatchersTests.cpp" >
      <Expression success="true" type="CHECK_THAT" filename="projects/<exe-name>/MatchersTests.cpp" >
        <Original>
          testStringForMatching(), Contains( "string" ) &amp;&amp; Contains( "abc" ) &amp;&amp; Contains( "substring" ) &amp;&amp; Contains( "contains" )
        </Original>
        <Expanded>
          "this string contains 'abc' as a substring" ( contains: "string" and contains: "abc" and contains: "substring" and contains: "contains" )
        </Expanded>
      </Expression>
      <OverallResult success="true"/>
    </TestCase>
    <TestCase name="Matchers can be (AnyOf) composed with the || operator" tags="[matchers][operators][operator||]" filename="projects/<exe-name>/MatchersTests.cpp" >
      <Expression success="true" type="CHECK_THAT" filename="projects/<exe-name>/MatchersTests.cpp" >
        <Original>
          testStringForMatching(), Contains( "string" ) || Contains( "different" ) || Contains( "random" )
        </Original>
        <Expanded>
          "this string contains 'abc' as a substring" ( contains: "string" or contains: "different" or contains: "random" )
        </Expanded>
      </Expression>
      <Expression success="true" type="CHECK_THAT" filename="projects/<exe-name>/MatchersTests.cpp" >
        <Original>
          testStringForMatching2(), Contains( "string" ) || Contains( "different" ) || Contains( "random" )
        </Original>
        <Expanded>
          "some completely different text that contains one common word" ( contains: "string" or contains: "different" or contains: "random" )
        </Expanded>
      </Expression>
      <OverallResult success="true"/>
    </TestCase>
    <TestCase name="Matchers can be composed with both &amp;&amp; and ||" tags="[matchers][operator&amp;&amp;][operators][operator||]" filename="projects/<exe-name>/MatchersTests.cpp" >
      <Expression success="true" type="CHECK_THAT" filename="projects/<exe-name>/MatchersTests.cpp" >
        <Original>
          testStringForMatching(), ( Contains( "string" ) || Contains( "different" ) ) &amp;&amp; Contains( "substring" )
        </Original>
        <Expanded>
          "this string contains 'abc' as a substring" ( ( contains: "string" or contains: "different" ) and contains: "substring" )
        </Expanded>
      </Expression>
      <OverallResult success="true"/>
    </TestCase>
    <TestCase name="Matchers can be composed with both &amp;&amp; and || - failing" tags="[.][.failing][matchers][operator&amp;&amp;][operators][operator||]" filename="projects/<exe-name>/MatchersTests.cpp" >
      <Expression success="false" type="CHECK_THAT" filename="projects/<exe-name>/MatchersTests.cpp" >
        <Original>
          testStringForMatching(), ( Contains( "string" ) || Contains( "different" ) ) &amp;&amp; Contains( "random" )
        </Original>
        <Expanded>
          "this string contains 'abc' as a substring" ( ( contains: "string" or contains: "different" ) and contains: "random" )
        </Expanded>
      </Expression>
      <OverallResult success="false"/>
    </TestCase>
    <TestCase name="Matchers can be negated (Not) with the ! operator" tags="[matchers][not][operators]" filename="projects/<exe-name>/MatchersTests.cpp" >
      <Expression success="true" type="CHECK_THAT" filename="projects/<exe-name>/MatchersTests.cpp" >
        <Original>
          testStringForMatching(), !Contains( "different" )
        </Original>
        <Expanded>
          "this string contains 'abc' as a substring" not contains: "different"
        </Expanded>
      </Expression>
      <OverallResult success="true"/>
    </TestCase>
    <TestCase name="Matchers can be negated (Not) with the ! operator - failing" tags="[.][.failing][matchers][not][operators]" filename="projects/<exe-name>/MatchersTests.cpp" >
      <Expression success="false" type="CHECK_THAT" filename="projects/<exe-name>/MatchersTests.cpp" >
        <Original>
          testStringForMatching(), !Contains( "substring" )
        </Original>
        <Expanded>
          "this string contains 'abc' as a substring" not contains: "substring"
        </Expanded>
      </Expression>
      <OverallResult success="false"/>
    </TestCase>
    <TestCase name="Mismatching exception messages failing the test" tags="[!throws][.][failing]" filename="projects/<exe-name>/ExceptionTests.cpp" >
      <Expression success="true" type="REQUIRE_THROWS_WITH" filename="projects/<exe-name>/ExceptionTests.cpp" >
        <Original>
          thisThrows(), "expected exception"
        </Original>
        <Expanded>
          "expected exception" equals: "expected exception"
        </Expanded>
      </Expression>
      <Expression success="false" type="REQUIRE_THROWS_WITH" filename="projects/<exe-name>/ExceptionTests.cpp" >
        <Original>
          thisThrows(), "should fail"
        </Original>
        <Expanded>
          "expected exception" equals: "should fail"
        </Expanded>
      </Expression>
      <OverallResult success="false"/>
    </TestCase>
    <TestCase name="Nice descriptive name" tags="[.][tag1][tag2][tag3]" filename="projects/<exe-name>/MiscTests.cpp" >
      <Warning>
        This one ran
      </Warning>
      <OverallResult success="true"/>
    </TestCase>
    <TestCase name="Non-std exceptions can be translated" tags="[!throws][.][failing]" filename="projects/<exe-name>/ExceptionTests.cpp" >
      <Exception filename="projects/<exe-name>/ExceptionTests.cpp" >
        custom exception
      </Exception>
      <OverallResult success="false"/>
    </TestCase>
    <TestCase name="Objects that evaluated in boolean contexts can be checked" tags="[SafeBool][Tricky]" filename="projects/<exe-name>/TrickyTests.cpp" >
      <Expression success="true" type="CHECK" filename="projects/<exe-name>/TrickyTests.cpp" >
        <Original>
          True
        </Original>
        <Expanded>
          {?}
        </Expanded>
      </Expression>
      <Expression success="true" type="CHECK" filename="projects/<exe-name>/TrickyTests.cpp" >
        <Original>
          !False
        </Original>
        <Expanded>
          true
        </Expanded>
      </Expression>
      <Expression success="true" type="CHECK_FALSE" filename="projects/<exe-name>/TrickyTests.cpp" >
        <Original>
          !(False)
        </Original>
        <Expanded>
          !{?}
        </Expanded>
      </Expression>
      <OverallResult success="true"/>
    </TestCase>
    <TestCase name="Ordering comparison checks that should fail" tags="[.][failing]" filename="projects/<exe-name>/ConditionTests.cpp" >
      <Expression success="false" type="CHECK" filename="projects/<exe-name>/ConditionTests.cpp" >
        <Original>
          data.int_seven > 7
        </Original>
        <Expanded>
          7 > 7
        </Expanded>
      </Expression>
      <Expression success="false" type="CHECK" filename="projects/<exe-name>/ConditionTests.cpp" >
        <Original>
          data.int_seven &lt; 7
        </Original>
        <Expanded>
          7 &lt; 7
        </Expanded>
      </Expression>
      <Expression success="false" type="CHECK" filename="projects/<exe-name>/ConditionTests.cpp" >
        <Original>
          data.int_seven > 8
        </Original>
        <Expanded>
          7 > 8
        </Expanded>
      </Expression>
      <Expression success="false" type="CHECK" filename="projects/<exe-name>/ConditionTests.cpp" >
        <Original>
          data.int_seven &lt; 6
        </Original>
        <Expanded>
          7 &lt; 6
        </Expanded>
      </Expression>
      <Expression success="false" type="CHECK" filename="projects/<exe-name>/ConditionTests.cpp" >
        <Original>
          data.int_seven &lt; 0
        </Original>
        <Expanded>
          7 &lt; 0
        </Expanded>
      </Expression>
      <Expression success="false" type="CHECK" filename="projects/<exe-name>/ConditionTests.cpp" >
        <Original>
          data.int_seven &lt; -1
        </Original>
        <Expanded>
          7 &lt; -1
        </Expanded>
      </Expression>
      <Expression success="false" type="CHECK" filename="projects/<exe-name>/ConditionTests.cpp" >
        <Original>
          data.int_seven >= 8
        </Original>
        <Expanded>
          7 >= 8
        </Expanded>
      </Expression>
      <Expression success="false" type="CHECK" filename="projects/<exe-name>/ConditionTests.cpp" >
        <Original>
          data.int_seven &lt;= 6
        </Original>
        <Expanded>
          7 &lt;= 6
        </Expanded>
      </Expression>
      <Expression success="false" type="CHECK" filename="projects/<exe-name>/ConditionTests.cpp" >
        <Original>
          data.float_nine_point_one &lt; 9
        </Original>
        <Expanded>
          9.1f &lt; 9
        </Expanded>
      </Expression>
      <Expression success="false" type="CHECK" filename="projects/<exe-name>/ConditionTests.cpp" >
        <Original>
          data.float_nine_point_one > 10
        </Original>
        <Expanded>
          9.1f > 10
        </Expanded>
      </Expression>
      <Expression success="false" type="CHECK" filename="projects/<exe-name>/ConditionTests.cpp" >
        <Original>
          data.float_nine_point_one > 9.2
        </Original>
        <Expanded>
          9.1f > 9.2
        </Expanded>
      </Expression>
      <Expression success="false" type="CHECK" filename="projects/<exe-name>/ConditionTests.cpp" >
        <Original>
          data.str_hello > "hello"
        </Original>
        <Expanded>
          "hello" > "hello"
        </Expanded>
      </Expression>
      <Expression success="false" type="CHECK" filename="projects/<exe-name>/ConditionTests.cpp" >
        <Original>
          data.str_hello &lt; "hello"
        </Original>
        <Expanded>
          "hello" &lt; "hello"
        </Expanded>
      </Expression>
      <Expression success="false" type="CHECK" filename="projects/<exe-name>/ConditionTests.cpp" >
        <Original>
          data.str_hello > "hellp"
        </Original>
        <Expanded>
          "hello" > "hellp"
        </Expanded>
      </Expression>
      <Expression success="false" type="CHECK" filename="projects/<exe-name>/ConditionTests.cpp" >
        <Original>
          data.str_hello > "z"
        </Original>
        <Expanded>
          "hello" > "z"
        </Expanded>
      </Expression>
      <Expression success="false" type="CHECK" filename="projects/<exe-name>/ConditionTests.cpp" >
        <Original>
          data.str_hello &lt; "hellm"
        </Original>
        <Expanded>
          "hello" &lt; "hellm"
        </Expanded>
      </Expression>
      <Expression success="false" type="CHECK" filename="projects/<exe-name>/ConditionTests.cpp" >
        <Original>
          data.str_hello &lt; "a"
        </Original>
        <Expanded>
          "hello" &lt; "a"
        </Expanded>
      </Expression>
      <Expression success="false" type="CHECK" filename="projects/<exe-name>/ConditionTests.cpp" >
        <Original>
          data.str_hello >= "z"
        </Original>
        <Expanded>
          "hello" >= "z"
        </Expanded>
      </Expression>
      <Expression success="false" type="CHECK" filename="projects/<exe-name>/ConditionTests.cpp" >
        <Original>
          data.str_hello &lt;= "a"
        </Original>
        <Expanded>
          "hello" &lt;= "a"
        </Expanded>
      </Expression>
      <OverallResult success="false"/>
    </TestCase>
    <TestCase name="Ordering comparison checks that should succeed" filename="projects/<exe-name>/ConditionTests.cpp" >
      <Expression success="true" type="REQUIRE" filename="projects/<exe-name>/ConditionTests.cpp" >
        <Original>
          data.int_seven &lt; 8
        </Original>
        <Expanded>
          7 &lt; 8
        </Expanded>
      </Expression>
      <Expression success="true" type="REQUIRE" filename="projects/<exe-name>/ConditionTests.cpp" >
        <Original>
          data.int_seven > 6
        </Original>
        <Expanded>
          7 > 6
        </Expanded>
      </Expression>
      <Expression success="true" type="REQUIRE" filename="projects/<exe-name>/ConditionTests.cpp" >
        <Original>
          data.int_seven > 0
        </Original>
        <Expanded>
          7 > 0
        </Expanded>
      </Expression>
      <Expression success="true" type="REQUIRE" filename="projects/<exe-name>/ConditionTests.cpp" >
        <Original>
          data.int_seven > -1
        </Original>
        <Expanded>
          7 > -1
        </Expanded>
      </Expression>
      <Expression success="true" type="REQUIRE" filename="projects/<exe-name>/ConditionTests.cpp" >
        <Original>
          data.int_seven >= 7
        </Original>
        <Expanded>
          7 >= 7
        </Expanded>
      </Expression>
      <Expression success="true" type="REQUIRE" filename="projects/<exe-name>/ConditionTests.cpp" >
        <Original>
          data.int_seven >= 6
        </Original>
        <Expanded>
          7 >= 6
        </Expanded>
      </Expression>
      <Expression success="true" type="REQUIRE" filename="projects/<exe-name>/ConditionTests.cpp" >
        <Original>
          data.int_seven &lt;= 7
        </Original>
        <Expanded>
          7 &lt;= 7
        </Expanded>
      </Expression>
      <Expression success="true" type="REQUIRE" filename="projects/<exe-name>/ConditionTests.cpp" >
        <Original>
          data.int_seven &lt;= 8
        </Original>
        <Expanded>
          7 &lt;= 8
        </Expanded>
      </Expression>
      <Expression success="true" type="REQUIRE" filename="projects/<exe-name>/ConditionTests.cpp" >
        <Original>
          data.float_nine_point_one > 9
        </Original>
        <Expanded>
          9.1f > 9
        </Expanded>
      </Expression>
      <Expression success="true" type="REQUIRE" filename="projects/<exe-name>/ConditionTests.cpp" >
        <Original>
          data.float_nine_point_one &lt; 10
        </Original>
        <Expanded>
          9.1f &lt; 10
        </Expanded>
      </Expression>
      <Expression success="true" type="REQUIRE" filename="projects/<exe-name>/ConditionTests.cpp" >
        <Original>
          data.float_nine_point_one &lt; 9.2
        </Original>
        <Expanded>
          9.1f &lt; 9.2
        </Expanded>
      </Expression>
      <Expression success="true" type="REQUIRE" filename="projects/<exe-name>/ConditionTests.cpp" >
        <Original>
          data.str_hello &lt;= "hello"
        </Original>
        <Expanded>
          "hello" &lt;= "hello"
        </Expanded>
      </Expression>
      <Expression success="true" type="REQUIRE" filename="projects/<exe-name>/ConditionTests.cpp" >
        <Original>
          data.str_hello >= "hello"
        </Original>
        <Expanded>
          "hello" >= "hello"
        </Expanded>
      </Expression>
      <Expression success="true" type="REQUIRE" filename="projects/<exe-name>/ConditionTests.cpp" >
        <Original>
          data.str_hello &lt; "hellp"
        </Original>
        <Expanded>
          "hello" &lt; "hellp"
        </Expanded>
      </Expression>
      <Expression success="true" type="REQUIRE" filename="projects/<exe-name>/ConditionTests.cpp" >
        <Original>
          data.str_hello &lt; "zebra"
        </Original>
        <Expanded>
          "hello" &lt; "zebra"
        </Expanded>
      </Expression>
      <Expression success="true" type="REQUIRE" filename="projects/<exe-name>/ConditionTests.cpp" >
        <Original>
          data.str_hello > "hellm"
        </Original>
        <Expanded>
          "hello" > "hellm"
        </Expanded>
      </Expression>
      <Expression success="true" type="REQUIRE" filename="projects/<exe-name>/ConditionTests.cpp" >
        <Original>
          data.str_hello > "a"
        </Original>
        <Expanded>
<<<<<<< HEAD
          214 == 214
        </Expanded>
      </Expression>
      <Expression success="true" type="CATCH_REQUIRE" filename="projects/<exe-name>/GeneratorTests.cpp" >
        <Original>
          multiply( i, 2 ) == i*2
        </Original>
        <Expanded>
          8 == 8
        </Expanded>
      </Expression>
      <Expression success="true" type="CATCH_REQUIRE" filename="projects/<exe-name>/GeneratorTests.cpp" >
        <Original>
          multiply( j, 2 ) == j*2
        </Original>
        <Expanded>
          214 == 214
        </Expanded>
      </Expression>
      <Expression success="true" type="CATCH_REQUIRE" filename="projects/<exe-name>/GeneratorTests.cpp" >
        <Original>
          multiply( i, 2 ) == i*2
        </Original>
        <Expanded>
          10 == 10
        </Expanded>
      </Expression>
      <Expression success="true" type="CATCH_REQUIRE" filename="projects/<exe-name>/GeneratorTests.cpp" >
        <Original>
          multiply( j, 2 ) == j*2
        </Original>
        <Expanded>
          214 == 214
        </Expanded>
      </Expression>
      <Expression success="true" type="CATCH_REQUIRE" filename="projects/<exe-name>/GeneratorTests.cpp" >
        <Original>
          multiply( i, 2 ) == i*2
        </Original>
        <Expanded>
          30 == 30
        </Expanded>
      </Expression>
      <Expression success="true" type="CATCH_REQUIRE" filename="projects/<exe-name>/GeneratorTests.cpp" >
        <Original>
          multiply( j, 2 ) == j*2
        </Original>
        <Expanded>
          214 == 214
        </Expanded>
      </Expression>
      <Expression success="true" type="CATCH_REQUIRE" filename="projects/<exe-name>/GeneratorTests.cpp" >
        <Original>
          multiply( i, 2 ) == i*2
        </Original>
        <Expanded>
          40 == 40
        </Expanded>
      </Expression>
      <Expression success="true" type="CATCH_REQUIRE" filename="projects/<exe-name>/GeneratorTests.cpp" >
        <Original>
          multiply( j, 2 ) == j*2
        </Original>
        <Expanded>
          214 == 214
        </Expanded>
      </Expression>
      <Expression success="true" type="CATCH_REQUIRE" filename="projects/<exe-name>/GeneratorTests.cpp" >
        <Original>
          multiply( i, 2 ) == i*2
        </Original>
        <Expanded>
          42 == 42
        </Expanded>
      </Expression>
      <Expression success="true" type="CATCH_REQUIRE" filename="projects/<exe-name>/GeneratorTests.cpp" >
        <Original>
          multiply( j, 2 ) == j*2
        </Original>
        <Expanded>
          214 == 214
        </Expanded>
      </Expression>
      <Expression success="true" type="CATCH_REQUIRE" filename="projects/<exe-name>/GeneratorTests.cpp" >
        <Original>
          multiply( i, 2 ) == i*2
        </Original>
        <Expanded>
          72 == 72
        </Expanded>
      </Expression>
      <Expression success="true" type="CATCH_REQUIRE" filename="projects/<exe-name>/GeneratorTests.cpp" >
        <Original>
          multiply( j, 2 ) == j*2
        </Original>
        <Expanded>
          214 == 214
        </Expanded>
      </Expression>
      <OverallResult success="true"/>
    </TestCase>
    <TestCase name="Greater-than inequalities with different epsilons" tags="[Approx]" filename="projects/<exe-name>/ApproxTests.cpp" >
      <Expression success="true" type="REQUIRE" filename="projects/<exe-name>/ApproxTests.cpp" >
        <Original>
          d >= Approx( 1.22 )
        </Original>
        <Expanded>
          1.23 >= Approx( 1.22 )
        </Expanded>
      </Expression>
      <Expression success="true" type="REQUIRE" filename="projects/<exe-name>/ApproxTests.cpp" >
        <Original>
          d >= Approx( 1.23 )
        </Original>
        <Expanded>
          1.23 >= Approx( 1.23 )
        </Expanded>
      </Expression>
      <Expression success="true" type="REQUIRE_FALSE" filename="projects/<exe-name>/ApproxTests.cpp" >
        <Original>
          !(d >= Approx( 1.24 ))
        </Original>
        <Expanded>
          !(1.23 >= Approx( 1.24 ))
        </Expanded>
      </Expression>
      <Expression success="true" type="REQUIRE" filename="projects/<exe-name>/ApproxTests.cpp" >
        <Original>
          d >= Approx( 1.24 ).epsilon(0.1)
        </Original>
        <Expanded>
          1.23 >= Approx( 1.24 )
        </Expanded>
      </Expression>
      <OverallResult success="true"/>
    </TestCase>
    <TestCase name="INFO and WARN do not abort tests" tags="[.][hide][messages]" filename="projects/<exe-name>/MessageTests.cpp" >
      <Info>
        this is a message
      </Info>
      <Warning>
        this is a warning
      </Warning>
      <OverallResult success="true"/>
    </TestCase>
    <TestCase name="INFO gets logged on failure" tags="[.][failing][hide][messages]" filename="projects/<exe-name>/MessageTests.cpp" >
      <Info>
        this message should be logged
      </Info>
      <Info>
        so should this
      </Info>
      <Expression success="false" type="REQUIRE" filename="projects/<exe-name>/MessageTests.cpp" >
        <Original>
          a == 1
        </Original>
        <Expanded>
          2 == 1
        </Expanded>
      </Expression>
      <OverallResult success="false"/>
    </TestCase>
    <TestCase name="INFO gets logged on failure, even if captured before successful assertions" tags="[.][failing][hide][messages]" filename="projects/<exe-name>/MessageTests.cpp" >
      <Info>
        this message may be logged later
      </Info>
      <Expression success="true" type="CHECK" filename="projects/<exe-name>/MessageTests.cpp" >
        <Original>
          a == 2
        </Original>
        <Expanded>
          2 == 2
        </Expanded>
      </Expression>
      <Info>
        this message may be logged later
      </Info>
      <Info>
        this message should be logged
      </Info>
      <Expression success="false" type="CHECK" filename="projects/<exe-name>/MessageTests.cpp" >
        <Original>
          a == 1
        </Original>
        <Expanded>
          2 == 1
        </Expanded>
      </Expression>
      <Info>
        this message may be logged later
      </Info>
      <Info>
        this message should be logged
      </Info>
      <Info>
        and this, but later
      </Info>
      <Expression success="false" type="CHECK" filename="projects/<exe-name>/MessageTests.cpp" >
        <Original>
          a == 0
        </Original>
        <Expanded>
          2 == 0
        </Expanded>
      </Expression>
      <Info>
        this message may be logged later
      </Info>
      <Info>
        this message should be logged
      </Info>
      <Info>
        and this, but later
      </Info>
      <Info>
        but not this
      </Info>
      <Expression success="true" type="CHECK" filename="projects/<exe-name>/MessageTests.cpp" >
        <Original>
          a == 2
        </Original>
        <Expanded>
          2 == 2
        </Expanded>
      </Expression>
      <OverallResult success="false"/>
    </TestCase>
    <TestCase name="Inequality checks that should fail" tags="[!shouldfail][.][failing][hide]" filename="projects/<exe-name>/ConditionTests.cpp" >
      <Expression success="false" type="CHECK" filename="projects/<exe-name>/ConditionTests.cpp" >
        <Original>
          data.int_seven != 7
        </Original>
        <Expanded>
          7 != 7
        </Expanded>
      </Expression>
      <Expression success="false" type="CHECK" filename="projects/<exe-name>/ConditionTests.cpp" >
        <Original>
          data.float_nine_point_one != Approx( 9.1f )
        </Original>
        <Expanded>
          9.1f != Approx( 9.1000003815 )
        </Expanded>
      </Expression>
      <Expression success="false" type="CHECK" filename="projects/<exe-name>/ConditionTests.cpp" >
        <Original>
          data.double_pi != Approx( 3.1415926535 )
        </Original>
        <Expanded>
          3.1415926535 != Approx( 3.1415926535 )
        </Expanded>
      </Expression>
      <Expression success="false" type="CHECK" filename="projects/<exe-name>/ConditionTests.cpp" >
        <Original>
          data.str_hello != "hello"
        </Original>
        <Expanded>
          "hello" != "hello"
        </Expanded>
      </Expression>
      <Expression success="false" type="CHECK" filename="projects/<exe-name>/ConditionTests.cpp" >
        <Original>
          data.str_hello.size() != 5
        </Original>
        <Expanded>
          5 != 5
        </Expanded>
      </Expression>
      <OverallResult success="true"/>
    </TestCase>
    <TestCase name="Inequality checks that should succeed" filename="projects/<exe-name>/ConditionTests.cpp" >
      <Expression success="true" type="REQUIRE" filename="projects/<exe-name>/ConditionTests.cpp" >
        <Original>
          data.int_seven != 6
        </Original>
        <Expanded>
          7 != 6
        </Expanded>
      </Expression>
      <Expression success="true" type="REQUIRE" filename="projects/<exe-name>/ConditionTests.cpp" >
        <Original>
          data.int_seven != 8
        </Original>
        <Expanded>
          7 != 8
        </Expanded>
      </Expression>
      <Expression success="true" type="REQUIRE" filename="projects/<exe-name>/ConditionTests.cpp" >
        <Original>
          data.float_nine_point_one != Approx( 9.11f )
        </Original>
        <Expanded>
          9.1f != Approx( 9.1099996567 )
        </Expanded>
      </Expression>
      <Expression success="true" type="REQUIRE" filename="projects/<exe-name>/ConditionTests.cpp" >
        <Original>
          data.float_nine_point_one != Approx( 9.0f )
        </Original>
        <Expanded>
          9.1f != Approx( 9.0 )
        </Expanded>
      </Expression>
      <Expression success="true" type="REQUIRE" filename="projects/<exe-name>/ConditionTests.cpp" >
        <Original>
          data.float_nine_point_one != Approx( 1 )
        </Original>
        <Expanded>
          9.1f != Approx( 1.0 )
        </Expanded>
      </Expression>
      <Expression success="true" type="REQUIRE" filename="projects/<exe-name>/ConditionTests.cpp" >
        <Original>
          data.float_nine_point_one != Approx( 0 )
        </Original>
        <Expanded>
          9.1f != Approx( 0.0 )
        </Expanded>
      </Expression>
      <Expression success="true" type="REQUIRE" filename="projects/<exe-name>/ConditionTests.cpp" >
        <Original>
          data.double_pi != Approx( 3.1415 )
        </Original>
        <Expanded>
          3.1415926535 != Approx( 3.1415 )
        </Expanded>
      </Expression>
      <Expression success="true" type="REQUIRE" filename="projects/<exe-name>/ConditionTests.cpp" >
        <Original>
          data.str_hello != "goodbye"
        </Original>
        <Expanded>
          "hello" != "goodbye"
        </Expanded>
      </Expression>
      <Expression success="true" type="REQUIRE" filename="projects/<exe-name>/ConditionTests.cpp" >
        <Original>
          data.str_hello != "hell"
        </Original>
        <Expanded>
          "hello" != "hell"
        </Expanded>
      </Expression>
      <Expression success="true" type="REQUIRE" filename="projects/<exe-name>/ConditionTests.cpp" >
        <Original>
          data.str_hello != "hello1"
        </Original>
        <Expanded>
          "hello" != "hello1"
        </Expanded>
      </Expression>
      <Expression success="true" type="REQUIRE" filename="projects/<exe-name>/ConditionTests.cpp" >
        <Original>
          data.str_hello.size() != 6
        </Original>
        <Expanded>
          5 != 6
        </Expanded>
      </Expression>
      <OverallResult success="true"/>
    </TestCase>
    <TestCase name="Less-than inequalities with different epsilons" tags="[Approx]" filename="projects/<exe-name>/ApproxTests.cpp" >
      <Expression success="true" type="REQUIRE" filename="projects/<exe-name>/ApproxTests.cpp" >
        <Original>
          d &lt;= Approx( 1.24 )
        </Original>
        <Expanded>
          1.23 &lt;= Approx( 1.24 )
        </Expanded>
      </Expression>
      <Expression success="true" type="REQUIRE" filename="projects/<exe-name>/ApproxTests.cpp" >
        <Original>
          d &lt;= Approx( 1.23 )
        </Original>
        <Expanded>
          1.23 &lt;= Approx( 1.23 )
        </Expanded>
      </Expression>
      <Expression success="true" type="REQUIRE_FALSE" filename="projects/<exe-name>/ApproxTests.cpp" >
        <Original>
          !(d &lt;= Approx( 1.22 ))
        </Original>
        <Expanded>
          !(1.23 &lt;= Approx( 1.22 ))
        </Expanded>
      </Expression>
      <Expression success="true" type="REQUIRE" filename="projects/<exe-name>/ApproxTests.cpp" >
        <Original>
          d &lt;= Approx( 1.22 ).epsilon(0.1)
        </Original>
        <Expanded>
          1.23 &lt;= Approx( 1.22 )
        </Expanded>
      </Expression>
      <OverallResult success="true"/>
    </TestCase>
    <TestCase name="Long strings can be wrapped" tags="[wrap]" filename="projects/<exe-name>/TestMain.cpp" >
      <Section name="plain string" filename="projects/<exe-name>/TestMain.cpp" >
        <Section name="No wrapping" filename="projects/<exe-name>/TestMain.cpp" >
          <Expression success="true" type="CHECK" filename="projects/<exe-name>/TestMain.cpp" >
            <Original>
              Text( testString, TextAttributes().setWidth( 80 ) ).toString() == testString
            </Original>
            <Expanded>
              "one two three four"
==
"one two three four"
            </Expanded>
          </Expression>
          <Expression success="true" type="CHECK" filename="projects/<exe-name>/TestMain.cpp" >
            <Original>
              Text( testString, TextAttributes().setWidth( 18 ) ).toString() == testString
            </Original>
            <Expanded>
              "one two three four"
==
"one two three four"
            </Expanded>
          </Expression>
          <OverallResults successes="2" failures="0" expectedFailures="0"/>
        </Section>
        <OverallResults successes="2" failures="0" expectedFailures="0"/>
      </Section>
      <Section name="plain string" filename="projects/<exe-name>/TestMain.cpp" >
        <Section name="Wrapped once" filename="projects/<exe-name>/TestMain.cpp" >
          <Expression success="true" type="CHECK" filename="projects/<exe-name>/TestMain.cpp" >
            <Original>
              Text( testString, TextAttributes().setWidth( 17 ) ).toString() == "one two three\nfour"
            </Original>
            <Expanded>
              "one two three
four"
==
"one two three
four"
            </Expanded>
          </Expression>
          <Expression success="true" type="CHECK" filename="projects/<exe-name>/TestMain.cpp" >
            <Original>
              Text( testString, TextAttributes().setWidth( 16 ) ).toString() == "one two three\nfour"
            </Original>
            <Expanded>
              "one two three
four"
==
"one two three
four"
            </Expanded>
          </Expression>
          <Expression success="true" type="CHECK" filename="projects/<exe-name>/TestMain.cpp" >
            <Original>
              Text( testString, TextAttributes().setWidth( 14 ) ).toString() == "one two three\nfour"
            </Original>
            <Expanded>
              "one two three
four"
==
"one two three
four"
            </Expanded>
          </Expression>
          <Expression success="true" type="CHECK" filename="projects/<exe-name>/TestMain.cpp" >
            <Original>
              Text( testString, TextAttributes().setWidth( 13 ) ).toString() == "one two three\nfour"
            </Original>
            <Expanded>
              "one two three
four"
==
"one two three
four"
            </Expanded>
          </Expression>
          <Expression success="true" type="CHECK" filename="projects/<exe-name>/TestMain.cpp" >
            <Original>
              Text( testString, TextAttributes().setWidth( 12 ) ).toString() == "one two\nthree four"
            </Original>
            <Expanded>
              "one two
three four"
==
"one two
three four"
            </Expanded>
          </Expression>
          <OverallResults successes="5" failures="0" expectedFailures="0"/>
        </Section>
        <OverallResults successes="5" failures="0" expectedFailures="0"/>
      </Section>
      <Section name="plain string" filename="projects/<exe-name>/TestMain.cpp" >
        <Section name="Wrapped twice" filename="projects/<exe-name>/TestMain.cpp" >
          <Expression success="true" type="CHECK" filename="projects/<exe-name>/TestMain.cpp" >
            <Original>
              Text( testString, TextAttributes().setWidth( 9 ) ).toString() == "one two\nthree\nfour"
            </Original>
            <Expanded>
              "one two
three
four"
==
"one two
three
four"
            </Expanded>
          </Expression>
          <Expression success="true" type="CHECK" filename="projects/<exe-name>/TestMain.cpp" >
            <Original>
              Text( testString, TextAttributes().setWidth( 8 ) ).toString() == "one two\nthree\nfour"
            </Original>
            <Expanded>
              "one two
three
four"
==
"one two
three
four"
            </Expanded>
          </Expression>
          <Expression success="true" type="CHECK" filename="projects/<exe-name>/TestMain.cpp" >
            <Original>
              Text( testString, TextAttributes().setWidth( 7 ) ).toString() == "one two\nthree\nfour"
            </Original>
            <Expanded>
              "one two
three
four"
==
"one two
three
four"
            </Expanded>
          </Expression>
          <OverallResults successes="3" failures="0" expectedFailures="0"/>
        </Section>
        <OverallResults successes="3" failures="0" expectedFailures="0"/>
      </Section>
      <Section name="plain string" filename="projects/<exe-name>/TestMain.cpp" >
        <Section name="Wrapped three times" filename="projects/<exe-name>/TestMain.cpp" >
          <Expression success="true" type="CHECK" filename="projects/<exe-name>/TestMain.cpp" >
            <Original>
              Text( testString, TextAttributes().setWidth( 6 ) ).toString() == "one\ntwo\nthree\nfour"
            </Original>
            <Expanded>
              "one
two
three
four"
==
"one
two
three
four"
            </Expanded>
          </Expression>
          <Expression success="true" type="CHECK" filename="projects/<exe-name>/TestMain.cpp" >
            <Original>
              Text( testString, TextAttributes().setWidth( 5 ) ).toString() == "one\ntwo\nthree\nfour"
            </Original>
            <Expanded>
              "one
two
three
four"
==
"one
two
three
four"
            </Expanded>
          </Expression>
          <OverallResults successes="2" failures="0" expectedFailures="0"/>
        </Section>
        <OverallResults successes="2" failures="0" expectedFailures="0"/>
      </Section>
      <Section name="plain string" filename="projects/<exe-name>/TestMain.cpp" >
        <Section name="Short wrap" filename="projects/<exe-name>/TestMain.cpp" >
          <Expression success="true" type="CHECK" filename="projects/<exe-name>/TestMain.cpp" >
            <Original>
              Text( "abcdef", TextAttributes().setWidth( 4 ) ).toString() == "abc-\ndef"
            </Original>
            <Expanded>
              "abc-
def"
==
"abc-
def"
            </Expanded>
          </Expression>
          <Expression success="true" type="CHECK" filename="projects/<exe-name>/TestMain.cpp" >
            <Original>
              Text( "abcdefg", TextAttributes().setWidth( 4 ) ).toString() == "abc-\ndefg"
            </Original>
            <Expanded>
              "abc-
defg"
==
"abc-
defg"
            </Expanded>
          </Expression>
          <Expression success="true" type="CHECK" filename="projects/<exe-name>/TestMain.cpp" >
            <Original>
              Text( "abcdefgh", TextAttributes().setWidth( 4 ) ).toString() == "abc-\ndef-\ngh"
            </Original>
            <Expanded>
              "abc-
def-
gh"
==
"abc-
def-
gh"
            </Expanded>
          </Expression>
          <Expression success="true" type="CHECK" filename="projects/<exe-name>/TestMain.cpp" >
            <Original>
              Text( testString, TextAttributes().setWidth( 4 ) ).toString() == "one\ntwo\nthr-\nee\nfour"
            </Original>
            <Expanded>
              "one
two
thr-
ee
four"
==
"one
two
thr-
ee
four"
            </Expanded>
          </Expression>
          <Expression success="true" type="CHECK" filename="projects/<exe-name>/TestMain.cpp" >
            <Original>
              Text( testString, TextAttributes().setWidth( 3 ) ).toString() == "one\ntwo\nth-\nree\nfo-\nur"
            </Original>
            <Expanded>
              "one
two
th-
ree
fo-
ur"
==
"one
two
th-
ree
fo-
ur"
            </Expanded>
          </Expression>
          <OverallResults successes="5" failures="0" expectedFailures="0"/>
        </Section>
        <OverallResults successes="5" failures="0" expectedFailures="0"/>
      </Section>
      <Section name="plain string" filename="projects/<exe-name>/TestMain.cpp" >
        <Section name="As container" filename="projects/<exe-name>/TestMain.cpp" >
          <Expression success="true" type="REQUIRE" filename="projects/<exe-name>/TestMain.cpp" >
            <Original>
              text.size() == 4
            </Original>
            <Expanded>
              4 == 4
            </Expanded>
          </Expression>
          <Expression success="true" type="CHECK" filename="projects/<exe-name>/TestMain.cpp" >
            <Original>
              text[0] == "one"
            </Original>
            <Expanded>
              "one" == "one"
            </Expanded>
          </Expression>
          <Expression success="true" type="CHECK" filename="projects/<exe-name>/TestMain.cpp" >
            <Original>
              text[1] == "two"
            </Original>
            <Expanded>
              "two" == "two"
            </Expanded>
          </Expression>
          <Expression success="true" type="CHECK" filename="projects/<exe-name>/TestMain.cpp" >
            <Original>
              text[2] == "three"
            </Original>
            <Expanded>
              "three" == "three"
            </Expanded>
          </Expression>
          <Expression success="true" type="CHECK" filename="projects/<exe-name>/TestMain.cpp" >
            <Original>
              text[3] == "four"
            </Original>
            <Expanded>
              "four" == "four"
            </Expanded>
          </Expression>
          <OverallResults successes="5" failures="0" expectedFailures="0"/>
        </Section>
        <OverallResults successes="5" failures="0" expectedFailures="0"/>
      </Section>
      <Section name="plain string" filename="projects/<exe-name>/TestMain.cpp" >
        <Section name="Indent first line differently" filename="projects/<exe-name>/TestMain.cpp" >
          <Expression success="true" type="CHECK" filename="projects/<exe-name>/TestMain.cpp" >
            <Original>
              text.toString() == " one two\n    three\n    four"
            </Original>
            <Expanded>
              " one two
    three
    four"
==
" one two
    three
    four"
            </Expanded>
          </Expression>
          <OverallResults successes="1" failures="0" expectedFailures="0"/>
        </Section>
        <OverallResults successes="1" failures="0" expectedFailures="0"/>
      </Section>
      <Section name="With newlines" filename="projects/<exe-name>/TestMain.cpp" >
        <Section name="No wrapping" filename="projects/<exe-name>/TestMain.cpp" >
          <Expression success="true" type="CHECK" filename="projects/<exe-name>/TestMain.cpp" >
            <Original>
              Text( testString, TextAttributes().setWidth( 80 ) ).toString() == testString
            </Original>
            <Expanded>
              "one two
three four"
==
"one two
three four"
            </Expanded>
          </Expression>
          <Expression success="true" type="CHECK" filename="projects/<exe-name>/TestMain.cpp" >
            <Original>
              Text( testString, TextAttributes().setWidth( 18 ) ).toString() == testString
            </Original>
            <Expanded>
              "one two
three four"
==
"one two
three four"
            </Expanded>
          </Expression>
          <Expression success="true" type="CHECK" filename="projects/<exe-name>/TestMain.cpp" >
            <Original>
              Text( testString, TextAttributes().setWidth( 10 ) ).toString() == testString
            </Original>
            <Expanded>
              "one two
three four"
==
"one two
three four"
            </Expanded>
          </Expression>
          <OverallResults successes="3" failures="0" expectedFailures="0"/>
        </Section>
        <OverallResults successes="3" failures="0" expectedFailures="0"/>
      </Section>
      <Section name="With newlines" filename="projects/<exe-name>/TestMain.cpp" >
        <Section name="Trailing newline" filename="projects/<exe-name>/TestMain.cpp" >
          <Expression success="true" type="CHECK" filename="projects/<exe-name>/TestMain.cpp" >
            <Original>
              Text( "abcdef\n", TextAttributes().setWidth( 10 ) ).toString() == "abcdef"
            </Original>
            <Expanded>
              "abcdef" == "abcdef"
            </Expanded>
          </Expression>
          <Expression success="true" type="CHECK" filename="projects/<exe-name>/TestMain.cpp" >
            <Original>
              Text( "abcdef", TextAttributes().setWidth( 6 ) ).toString() == "abcdef"
            </Original>
            <Expanded>
              "abcdef" == "abcdef"
            </Expanded>
          </Expression>
          <Expression success="true" type="CHECK" filename="projects/<exe-name>/TestMain.cpp" >
            <Original>
              Text( "abcdef\n", TextAttributes().setWidth( 6 ) ).toString() == "abcdef"
            </Original>
            <Expanded>
              "abcdef" == "abcdef"
            </Expanded>
          </Expression>
          <Expression success="true" type="CHECK" filename="projects/<exe-name>/TestMain.cpp" >
            <Original>
              Text( "abcdef\n", TextAttributes().setWidth( 5 ) ).toString() == "abcd-\nef"
            </Original>
            <Expanded>
              "abcd-
ef"
==
"abcd-
ef"
            </Expanded>
          </Expression>
          <OverallResults successes="4" failures="0" expectedFailures="0"/>
        </Section>
        <OverallResults successes="4" failures="0" expectedFailures="0"/>
      </Section>
      <Section name="With newlines" filename="projects/<exe-name>/TestMain.cpp" >
        <Section name="Wrapped once" filename="projects/<exe-name>/TestMain.cpp" >
          <Expression success="true" type="CHECK" filename="projects/<exe-name>/TestMain.cpp" >
            <Original>
              Text( testString, TextAttributes().setWidth( 9 ) ).toString() == "one two\nthree\nfour"
            </Original>
            <Expanded>
              "one two
three
four"
==
"one two
three
four"
            </Expanded>
          </Expression>
          <Expression success="true" type="CHECK" filename="projects/<exe-name>/TestMain.cpp" >
            <Original>
              Text( testString, TextAttributes().setWidth( 8 ) ).toString() == "one two\nthree\nfour"
            </Original>
            <Expanded>
              "one two
three
four"
==
"one two
three
four"
            </Expanded>
          </Expression>
          <Expression success="true" type="CHECK" filename="projects/<exe-name>/TestMain.cpp" >
            <Original>
              Text( testString, TextAttributes().setWidth( 7 ) ).toString() == "one two\nthree\nfour"
            </Original>
            <Expanded>
              "one two
three
four"
==
"one two
three
four"
            </Expanded>
          </Expression>
          <OverallResults successes="3" failures="0" expectedFailures="0"/>
        </Section>
        <OverallResults successes="3" failures="0" expectedFailures="0"/>
      </Section>
      <Section name="With newlines" filename="projects/<exe-name>/TestMain.cpp" >
        <Section name="Wrapped twice" filename="projects/<exe-name>/TestMain.cpp" >
          <Expression success="true" type="CHECK" filename="projects/<exe-name>/TestMain.cpp" >
            <Original>
              Text( testString, TextAttributes().setWidth( 6 ) ).toString() == "one\ntwo\nthree\nfour"
            </Original>
            <Expanded>
              "one
two
three
four"
==
"one
two
three
four"
            </Expanded>
          </Expression>
          <OverallResults successes="1" failures="0" expectedFailures="0"/>
        </Section>
        <OverallResults successes="1" failures="0" expectedFailures="0"/>
      </Section>
      <Section name="With wrap-before/ after characters" filename="projects/<exe-name>/TestMain.cpp" >
        <Section name="No wrapping" filename="projects/<exe-name>/TestMain.cpp" >
          <Expression success="true" type="CHECK" filename="projects/<exe-name>/TestMain.cpp" >
            <Original>
              Text( testString, TextAttributes().setWidth( 80 ) ).toString() == testString
            </Original>
            <Expanded>
              "one,two(three) &lt;here>"
==
"one,two(three) &lt;here>"
            </Expanded>
          </Expression>
          <Expression success="true" type="CHECK" filename="projects/<exe-name>/TestMain.cpp" >
            <Original>
              Text( testString, TextAttributes().setWidth( 24 ) ).toString() == testString
            </Original>
            <Expanded>
              "one,two(three) &lt;here>"
==
"one,two(three) &lt;here>"
            </Expanded>
          </Expression>
          <OverallResults successes="2" failures="0" expectedFailures="0"/>
        </Section>
        <OverallResults successes="2" failures="0" expectedFailures="0"/>
      </Section>
      <Section name="With wrap-before/ after characters" filename="projects/<exe-name>/TestMain.cpp" >
        <Section name="Wrap before" filename="projects/<exe-name>/TestMain.cpp" >
          <Expression success="true" type="CHECK" filename="projects/<exe-name>/TestMain.cpp" >
            <Original>
              Text( testString, TextAttributes().setWidth( 11 ) ).toString() == "one,two\n(three)\n&lt;here>"
            </Original>
            <Expanded>
              "one,two
(three)
&lt;here>"
==
"one,two
(three)
&lt;here>"
            </Expanded>
          </Expression>
          <OverallResults successes="1" failures="0" expectedFailures="0"/>
        </Section>
        <OverallResults successes="1" failures="0" expectedFailures="0"/>
      </Section>
      <Section name="With wrap-before/ after characters" filename="projects/<exe-name>/TestMain.cpp" >
        <Section name="Wrap after" filename="projects/<exe-name>/TestMain.cpp" >
          <Expression success="true" type="CHECK" filename="projects/<exe-name>/TestMain.cpp" >
            <Original>
              Text( testString, TextAttributes().setWidth( 6 ) ).toString() == "one,\ntwo\n(thre-\ne)\n&lt;here>"
            </Original>
            <Expanded>
              "one,
two
(thre-
e)
&lt;here>"
==
"one,
two
(thre-
e)
&lt;here>"
            </Expanded>
          </Expression>
          <Expression success="true" type="CHECK" filename="projects/<exe-name>/TestMain.cpp" >
            <Original>
              Text( testString, TextAttributes().setWidth( 5 ) ).toString() == "one,\ntwo\n(thr-\nee)\n&lt;her-\ne>"
            </Original>
            <Expanded>
              "one,
two
(thr-
ee)
&lt;her-
e>"
==
"one,
two
(thr-
ee)
&lt;her-
e>"
            </Expanded>
          </Expression>
          <Expression success="true" type="CHECK" filename="projects/<exe-name>/TestMain.cpp" >
            <Original>
              Text( testString, TextAttributes().setWidth( 4 ) ).toString() == "one,\ntwo\n(th-\nree)\n&lt;he-\nre>"
            </Original>
            <Expanded>
              "one,
two
(th-
ree)
&lt;he-
re>"
==
"one,
two
(th-
ree)
&lt;he-
re>"
            </Expanded>
          </Expression>
          <OverallResults successes="3" failures="0" expectedFailures="0"/>
        </Section>
        <OverallResults successes="3" failures="0" expectedFailures="0"/>
      </Section>
      <OverallResult success="true"/>
    </TestCase>
    <TestCase name="Long text is truncated" tags="[Text][Truncated]" filename="projects/<exe-name>/TestMain.cpp" >
      <Expression success="true" type="CHECK_THAT" filename="projects/<exe-name>/TestMain.cpp" >
        <Original>
          t.toString(), EndsWith( "... message truncated due to excessive size" )
        </Original>
        <Expanded>
          "******************************************************************************-
******************************************************************************-
************************
******************************************************************************-
******************************************************************************-
************************
******************************************************************************-
******************************************************************************-
************************
******************************************************************************-
******************************************************************************-
************************
******************************************************************************-
******************************************************************************-
************************
******************************************************************************-
******************************************************************************-
************************
******************************************************************************-
******************************************************************************-
************************
******************************************************************************-
******************************************************************************-
************************
******************************************************************************-
******************************************************************************-
************************
******************************************************************************-
******************************************************************************-
************************
******************************************************************************-
******************************************************************************-
************************
******************************************************************************-
******************************************************************************-
************************
******************************************************************************-
******************************************************************************-
************************
******************************************************************************-
******************************************************************************-
************************
******************************************************************************-
******************************************************************************-
************************
******************************************************************************-
******************************************************************************-
************************
******************************************************************************-
******************************************************************************-
************************
******************************************************************************-
******************************************************************************-
************************
******************************************************************************-
******************************************************************************-
************************
******************************************************************************-
******************************************************************************-
************************
******************************************************************************-
******************************************************************************-
************************
******************************************************************************-
******************************************************************************-
************************
******************************************************************************-
******************************************************************************-
************************
******************************************************************************-
******************************************************************************-
************************
******************************************************************************-
******************************************************************************-
************************
******************************************************************************-
******************************************************************************-
************************
******************************************************************************-
******************************************************************************-
************************
******************************************************************************-
******************************************************************************-
************************
******************************************************************************-
******************************************************************************-
************************
******************************************************************************-
******************************************************************************-
************************
******************************************************************************-
******************************************************************************-
************************
******************************************************************************-
******************************************************************************-
************************
******************************************************************************-
******************************************************************************-
************************
******************************************************************************-
******************************************************************************-
************************
******************************************************************************-
******************************************************************************-
************************
******************************************************************************-
******************************************************************************-
************************
******************************************************************************-
******************************************************************************-
************************
******************************************************************************-
******************************************************************************-
************************
******************************************************************************-
******************************************************************************-
************************
******************************************************************************-
******************************************************************************-
************************
******************************************************************************-
******************************************************************************-
************************
******************************************************************************-
******************************************************************************-
************************
******************************************************************************-
******************************************************************************-
************************
******************************************************************************-
******************************************************************************-
************************
******************************************************************************-
******************************************************************************-
************************
******************************************************************************-
******************************************************************************-
************************
******************************************************************************-
******************************************************************************-
************************
******************************************************************************-
******************************************************************************-
************************
******************************************************************************-
******************************************************************************-
************************
******************************************************************************-
******************************************************************************-
************************
******************************************************************************-
******************************************************************************-
************************
******************************************************************************-
******************************************************************************-
************************
******************************************************************************-
******************************************************************************-
************************
******************************************************************************-
******************************************************************************-
************************
******************************************************************************-
******************************************************************************-
************************
******************************************************************************-
******************************************************************************-
************************
******************************************************************************-
******************************************************************************-
************************
******************************************************************************-
******************************************************************************-
************************
******************************************************************************-
******************************************************************************-
************************
******************************************************************************-
******************************************************************************-
************************
******************************************************************************-
******************************************************************************-
************************
******************************************************************************-
******************************************************************************-
************************
******************************************************************************-
******************************************************************************-
************************
******************************************************************************-
******************************************************************************-
************************
******************************************************************************-
******************************************************************************-
************************
******************************************************************************-
******************************************************************************-
************************
******************************************************************************-
******************************************************************************-
************************
******************************************************************************-
******************************************************************************-
************************
******************************************************************************-
******************************************************************************-
************************
******************************************************************************-
******************************************************************************-
************************
******************************************************************************-
******************************************************************************-
************************
******************************************************************************-
******************************************************************************-
************************
******************************************************************************-
******************************************************************************-
************************
******************************************************************************-
******************************************************************************-
************************
******************************************************************************-
******************************************************************************-
************************
******************************************************************************-
******************************************************************************-
************************
******************************************************************************-
******************************************************************************-
************************
******************************************************************************-
******************************************************************************-
************************
******************************************************************************-
******************************************************************************-
************************
******************************************************************************-
******************************************************************************-
************************
******************************************************************************-
******************************************************************************-
************************
******************************************************************************-
******************************************************************************-
************************
******************************************************************************-
******************************************************************************-
************************
******************************************************************************-
******************************************************************************-
************************
******************************************************************************-
******************************************************************************-
************************
******************************************************************************-
******************************************************************************-
************************
******************************************************************************-
******************************************************************************-
************************
******************************************************************************-
******************************************************************************-
************************
******************************************************************************-
******************************************************************************-
************************
******************************************************************************-
******************************************************************************-
************************
******************************************************************************-
******************************************************************************-
************************
******************************************************************************-
******************************************************************************-
************************
******************************************************************************-
******************************************************************************-
************************
******************************************************************************-
******************************************************************************-
************************
******************************************************************************-
******************************************************************************-
************************
******************************************************************************-
******************************************************************************-
************************
******************************************************************************-
******************************************************************************-
************************
******************************************************************************-
******************************************************************************-
************************
******************************************************************************-
******************************************************************************-
************************
******************************************************************************-
******************************************************************************-
************************
******************************************************************************-
******************************************************************************-
************************
******************************************************************************-
******************************************************************************-
************************
******************************************************************************-
******************************************************************************-
************************
******************************************************************************-
******************************************************************************-
************************
******************************************************************************-
******************************************************************************-
************************
******************************************************************************-
******************************************************************************-
************************
******************************************************************************-
******************************************************************************-
************************
******************************************************************************-
******************************************************************************-
************************
******************************************************************************-
******************************************************************************-
************************
******************************************************************************-
******************************************************************************-
************************
******************************************************************************-
******************************************************************************-
************************
******************************************************************************-
******************************************************************************-
************************
******************************************************************************-
******************************************************************************-
************************
******************************************************************************-
******************************************************************************-
************************
******************************************************************************-
******************************************************************************-
************************
******************************************************************************-
******************************************************************************-
************************
******************************************************************************-
******************************************************************************-
************************
******************************************************************************-
******************************************************************************-
************************
******************************************************************************-
******************************************************************************-
************************
******************************************************************************-
******************************************************************************-
************************
******************************************************************************-
******************************************************************************-
************************
******************************************************************************-
******************************************************************************-
************************
******************************************************************************-
******************************************************************************-
************************
******************************************************************************-
******************************************************************************-
************************
******************************************************************************-
******************************************************************************-
************************
******************************************************************************-
******************************************************************************-
************************
******************************************************************************-
******************************************************************************-
************************
******************************************************************************-
******************************************************************************-
************************
******************************************************************************-
******************************************************************************-
************************
******************************************************************************-
******************************************************************************-
************************
******************************************************************************-
******************************************************************************-
************************
******************************************************************************-
******************************************************************************-
************************
******************************************************************************-
******************************************************************************-
************************
******************************************************************************-
******************************************************************************-
************************
******************************************************************************-
******************************************************************************-
************************
******************************************************************************-
******************************************************************************-
************************
******************************************************************************-
******************************************************************************-
************************
******************************************************************************-
******************************************************************************-
************************
******************************************************************************-
******************************************************************************-
************************
******************************************************************************-
******************************************************************************-
************************
******************************************************************************-
******************************************************************************-
************************
******************************************************************************-
******************************************************************************-
************************
******************************************************************************-
******************************************************************************-
************************
******************************************************************************-
******************************************************************************-
************************
******************************************************************************-
******************************************************************************-
************************
******************************************************************************-
******************************************************************************-
************************
******************************************************************************-
******************************************************************************-
************************
******************************************************************************-
******************************************************************************-
************************
******************************************************************************-
******************************************************************************-
************************
******************************************************************************-
******************************************************************************-
************************
******************************************************************************-
******************************************************************************-
************************
******************************************************************************-
******************************************************************************-
************************
******************************************************************************-
******************************************************************************-
************************
******************************************************************************-
******************************************************************************-
************************
******************************************************************************-
******************************************************************************-
************************
******************************************************************************-
******************************************************************************-
************************
******************************************************************************-
******************************************************************************-
************************
******************************************************************************-
******************************************************************************-
************************
******************************************************************************-
******************************************************************************-
************************
******************************************************************************-
******************************************************************************-
************************
******************************************************************************-
******************************************************************************-
************************
******************************************************************************-
******************************************************************************-
************************
******************************************************************************-
******************************************************************************-
************************
******************************************************************************-
******************************************************************************-
************************
******************************************************************************-
******************************************************************************-
************************
******************************************************************************-
******************************************************************************-
************************
******************************************************************************-
******************************************************************************-
************************
******************************************************************************-
******************************************************************************-
************************
******************************************************************************-
******************************************************************************-
************************
******************************************************************************-
******************************************************************************-
************************
******************************************************************************-
******************************************************************************-
************************
******************************************************************************-
******************************************************************************-
************************
******************************************************************************-
******************************************************************************-
************************
******************************************************************************-
******************************************************************************-
************************
******************************************************************************-
******************************************************************************-
************************
******************************************************************************-
******************************************************************************-
************************
******************************************************************************-
******************************************************************************-
************************
******************************************************************************-
******************************************************************************-
************************
******************************************************************************-
******************************************************************************-
************************
******************************************************************************-
******************************************************************************-
************************
******************************************************************************-
******************************************************************************-
************************
******************************************************************************-
******************************************************************************-
************************
******************************************************************************-
******************************************************************************-
************************
******************************************************************************-
******************************************************************************-
************************
******************************************************************************-
******************************************************************************-
************************
******************************************************************************-
******************************************************************************-
************************
******************************************************************************-
******************************************************************************-
************************
******************************************************************************-
******************************************************************************-
************************
******************************************************************************-
******************************************************************************-
************************
******************************************************************************-
******************************************************************************-
************************
******************************************************************************-
******************************************************************************-
************************
******************************************************************************-
******************************************************************************-
************************
******************************************************************************-
******************************************************************************-
************************
******************************************************************************-
******************************************************************************-
************************
******************************************************************************-
******************************************************************************-
************************
******************************************************************************-
******************************************************************************-
************************
******************************************************************************-
******************************************************************************-
************************
******************************************************************************-
******************************************************************************-
************************
******************************************************************************-
******************************************************************************-
************************
******************************************************************************-
******************************************************************************-
************************
******************************************************************************-
******************************************************************************-
************************
******************************************************************************-
******************************************************************************-
************************
******************************************************************************-
******************************************************************************-
************************
******************************************************************************-
******************************************************************************-
************************
******************************************************************************-
******************************************************************************-
************************
******************************************************************************-
******************************************************************************-
************************
******************************************************************************-
******************************************************************************-
************************
******************************************************************************-
******************************************************************************-
************************
******************************************************************************-
******************************************************************************-
************************
******************************************************************************-
******************************************************************************-
************************
******************************************************************************-
******************************************************************************-
************************
******************************************************************************-
******************************************************************************-
************************
******************************************************************************-
******************************************************************************-
************************
******************************************************************************-
******************************************************************************-
************************
******************************************************************************-
******************************************************************************-
************************
******************************************************************************-
******************************************************************************-
************************
******************************************************************************-
******************************************************************************-
************************
******************************************************************************-
******************************************************************************-
************************
******************************************************************************-
******************************************************************************-
************************
******************************************************************************-
******************************************************************************-
************************
******************************************************************************-
******************************************************************************-
************************
******************************************************************************-
******************************************************************************-
************************
******************************************************************************-
******************************************************************************-
************************
******************************************************************************-
******************************************************************************-
************************
******************************************************************************-
******************************************************************************-
************************
******************************************************************************-
******************************************************************************-
************************
******************************************************************************-
******************************************************************************-
************************
******************************************************************************-
******************************************************************************-
************************
******************************************************************************-
******************************************************************************-
************************
******************************************************************************-
******************************************************************************-
************************
******************************************************************************-
******************************************************************************-
************************
******************************************************************************-
******************************************************************************-
************************
******************************************************************************-
******************************************************************************-
************************
******************************************************************************-
******************************************************************************-
************************
******************************************************************************-
******************************************************************************-
************************
******************************************************************************-
******************************************************************************-
************************
******************************************************************************-
******************************************************************************-
************************
******************************************************************************-
******************************************************************************-
************************
******************************************************************************-
******************************************************************************-
************************
******************************************************************************-
******************************************************************************-
************************
******************************************************************************-
******************************************************************************-
************************
******************************************************************************-
******************************************************************************-
************************
******************************************************************************-
******************************************************************************-
************************
******************************************************************************-
******************************************************************************-
************************
******************************************************************************-
******************************************************************************-
************************
******************************************************************************-
******************************************************************************-
************************
******************************************************************************-
******************************************************************************-
************************
******************************************************************************-
******************************************************************************-
************************
******************************************************************************-
******************************************************************************-
************************
******************************************************************************-
******************************************************************************-
************************
******************************************************************************-
******************************************************************************-
************************
******************************************************************************-
******************************************************************************-
************************
******************************************************************************-
******************************************************************************-
************************
******************************************************************************-
******************************************************************************-
************************
******************************************************************************-
******************************************************************************-
************************
******************************************************************************-
******************************************************************************-
************************
******************************************************************************-
******************************************************************************-
************************
******************************************************************************-
******************************************************************************-
************************
******************************************************************************-
******************************************************************************-
************************
******************************************************************************-
******************************************************************************-
************************
******************************************************************************-
******************************************************************************-
************************
******************************************************************************-
******************************************************************************-
************************
******************************************************************************-
******************************************************************************-
************************
******************************************************************************-
******************************************************************************-
************************
******************************************************************************-
******************************************************************************-
************************
******************************************************************************-
******************************************************************************-
************************
******************************************************************************-
******************************************************************************-
************************
******************************************************************************-
******************************************************************************-
************************
******************************************************************************-
******************************************************************************-
************************
******************************************************************************-
******************************************************************************-
************************
******************************************************************************-
******************************************************************************-
************************
******************************************************************************-
******************************************************************************-
************************
******************************************************************************-
******************************************************************************-
************************
******************************************************************************-
******************************************************************************-
************************
******************************************************************************-
******************************************************************************-
************************
******************************************************************************-
******************************************************************************-
************************
******************************************************************************-
******************************************************************************-
************************
******************************************************************************-
******************************************************************************-
************************
******************************************************************************-
******************************************************************************-
************************
******************************************************************************-
******************************************************************************-
************************
******************************************************************************-
******************************************************************************-
************************
******************************************************************************-
******************************************************************************-
************************
******************************************************************************-
******************************************************************************-
************************
******************************************************************************-
******************************************************************************-
************************
******************************************************************************-
******************************************************************************-
************************
******************************************************************************-
******************************************************************************-
************************
******************************************************************************-
******************************************************************************-
************************
******************************************************************************-
******************************************************************************-
************************
******************************************************************************-
******************************************************************************-
************************
******************************************************************************-
******************************************************************************-
************************
******************************************************************************-
******************************************************************************-
************************
******************************************************************************-
******************************************************************************-
************************
******************************************************************************-
******************************************************************************-
************************
******************************************************************************-
******************************************************************************-
************************
******************************************************************************-
******************************************************************************-
************************
******************************************************************************-
******************************************************************************-
************************
******************************************************************************-
******************************************************************************-
************************
******************************************************************************-
******************************************************************************-
************************
******************************************************************************-
******************************************************************************-
************************
******************************************************************************-
******************************************************************************-
************************
******************************************************************************-
******************************************************************************-
************************
******************************************************************************-
******************************************************************************-
************************
******************************************************************************-
******************************************************************************-
************************
******************************************************************************-
******************************************************************************-
************************
******************************************************************************-
******************************************************************************-
************************
******************************************************************************-
******************************************************************************-
************************
******************************************************************************-
******************************************************************************-
************************
******************************************************************************-
******************************************************************************-
************************
******************************************************************************-
******************************************************************************-
************************
******************************************************************************-
******************************************************************************-
************************
******************************************************************************-
******************************************************************************-
************************
******************************************************************************-
******************************************************************************-
************************
******************************************************************************-
******************************************************************************-
************************
******************************************************************************-
******************************************************************************-
************************
******************************************************************************-
******************************************************************************-
************************
******************************************************************************-
******************************************************************************-
************************
******************************************************************************-
******************************************************************************-
************************
******************************************************************************-
******************************************************************************-
************************
******************************************************************************-
******************************************************************************-
************************
******************************************************************************-
******************************************************************************-
************************
******************************************************************************-
******************************************************************************-
************************
******************************************************************************-
******************************************************************************-
************************
******************************************************************************-
******************************************************************************-
************************
******************************************************************************-
******************************************************************************-
************************
******************************************************************************-
******************************************************************************-
************************
******************************************************************************-
******************************************************************************-
************************
******************************************************************************-
******************************************************************************-
************************
******************************************************************************-
******************************************************************************-
************************
******************************************************************************-
******************************************************************************-
************************
******************************************************************************-
******************************************************************************-
************************
******************************************************************************-
******************************************************************************-
************************
******************************************************************************-
******************************************************************************-
************************
******************************************************************************-
******************************************************************************-
************************
******************************************************************************-
... message truncated due to excessive size" ends with: "... message truncated due to excessive size"
        </Expanded>
      </Expression>
      <OverallResult success="true"/>
    </TestCase>
    <TestCase name="ManuallyRegistered" filename="projects/<exe-name>/TestMain.cpp" >
      <OverallResult success="true"/>
    </TestCase>
    <TestCase name="Matchers can be (AllOf) composed with the &amp;&amp; operator" tags="[matchers][operator&amp;&amp;][operators]" filename="projects/<exe-name>/MatchersTests.cpp" >
      <Expression success="true" type="CHECK_THAT" filename="projects/<exe-name>/MatchersTests.cpp" >
        <Original>
          testStringForMatching(), Contains( "string" ) &amp;&amp; Contains( "abc" ) &amp;&amp; Contains( "substring" ) &amp;&amp; Contains( "contains" )
        </Original>
        <Expanded>
          "this string contains 'abc' as a substring" ( contains: "string" and contains: "abc" and contains: "substring" and contains: "contains" )
        </Expanded>
      </Expression>
      <OverallResult success="true"/>
    </TestCase>
    <TestCase name="Matchers can be (AnyOf) composed with the || operator" tags="[matchers][operators][operator||]" filename="projects/<exe-name>/MatchersTests.cpp" >
      <Expression success="true" type="CHECK_THAT" filename="projects/<exe-name>/MatchersTests.cpp" >
        <Original>
          testStringForMatching(), Contains( "string" ) || Contains( "different" ) || Contains( "random" )
        </Original>
        <Expanded>
          "this string contains 'abc' as a substring" ( contains: "string" or contains: "different" or contains: "random" )
        </Expanded>
      </Expression>
      <Expression success="true" type="CHECK_THAT" filename="projects/<exe-name>/MatchersTests.cpp" >
        <Original>
          testStringForMatching2(), Contains( "string" ) || Contains( "different" ) || Contains( "random" )
        </Original>
        <Expanded>
          "some completely different text that contains one common word" ( contains: "string" or contains: "different" or contains: "random" )
        </Expanded>
      </Expression>
      <OverallResult success="true"/>
    </TestCase>
    <TestCase name="Matchers can be composed with both &amp;&amp; and ||" tags="[matchers][operator&amp;&amp;][operators][operator||]" filename="projects/<exe-name>/MatchersTests.cpp" >
      <Expression success="true" type="CHECK_THAT" filename="projects/<exe-name>/MatchersTests.cpp" >
        <Original>
          testStringForMatching(), ( Contains( "string" ) || Contains( "different" ) ) &amp;&amp; Contains( "substring" )
        </Original>
        <Expanded>
          "this string contains 'abc' as a substring" ( ( contains: "string" or contains: "different" ) and contains: "substring" )
        </Expanded>
      </Expression>
      <OverallResult success="true"/>
    </TestCase>
    <TestCase name="Matchers can be composed with both &amp;&amp; and || - failing" tags="[.][.failing][hide][matchers][operator&amp;&amp;][operators][operator||]" filename="projects/<exe-name>/MatchersTests.cpp" >
      <Expression success="false" type="CHECK_THAT" filename="projects/<exe-name>/MatchersTests.cpp" >
        <Original>
          testStringForMatching(), ( Contains( "string" ) || Contains( "different" ) ) &amp;&amp; Contains( "random" )
        </Original>
        <Expanded>
          "this string contains 'abc' as a substring" ( ( contains: "string" or contains: "different" ) and contains: "random" )
        </Expanded>
      </Expression>
      <OverallResult success="false"/>
    </TestCase>
    <TestCase name="Matchers can be negated (Not) with the ! operator" tags="[matchers][not][operators]" filename="projects/<exe-name>/MatchersTests.cpp" >
      <Expression success="true" type="CHECK_THAT" filename="projects/<exe-name>/MatchersTests.cpp" >
        <Original>
          testStringForMatching(), !Contains( "different" )
        </Original>
        <Expanded>
          "this string contains 'abc' as a substring" not contains: "different"
        </Expanded>
      </Expression>
      <OverallResult success="true"/>
    </TestCase>
    <TestCase name="Matchers can be negated (Not) with the ! operator - failing" tags="[.][.failing][hide][matchers][not][operators]" filename="projects/<exe-name>/MatchersTests.cpp" >
      <Expression success="false" type="CHECK_THAT" filename="projects/<exe-name>/MatchersTests.cpp" >
        <Original>
          testStringForMatching(), !Contains( "substring" )
        </Original>
        <Expanded>
          "this string contains 'abc' as a substring" not contains: "substring"
        </Expanded>
      </Expression>
      <OverallResult success="false"/>
    </TestCase>
    <TestCase name="Mismatching exception messages failing the test" tags="[!throws][.][failing][hide]" filename="projects/<exe-name>/ExceptionTests.cpp" >
      <Expression success="true" type="REQUIRE_THROWS_WITH" filename="projects/<exe-name>/ExceptionTests.cpp" >
        <Original>
          thisThrows(), "expected exception"
        </Original>
        <Expanded>
          thisThrows(), "expected exception"
        </Expanded>
      </Expression>
      <Expression success="false" type="REQUIRE_THROWS_WITH" filename="projects/<exe-name>/ExceptionTests.cpp" >
        <Original>
          thisThrows(), "should fail"
        </Original>
        <Expanded>
          expected exception
        </Expanded>
      </Expression>
      <OverallResult success="false"/>
    </TestCase>
    <TestCase name="Nice descriptive name" tags="[.][hide][tag1][tag2][tag3]" filename="projects/<exe-name>/MiscTests.cpp" >
      <Warning>
        This one ran
      </Warning>
      <OverallResult success="true"/>
    </TestCase>
    <TestCase name="Non-std exceptions can be translated" tags="[!throws][.][failing][hide]" filename="projects/<exe-name>/ExceptionTests.cpp" >
      <Exception filename="projects/<exe-name>/ExceptionTests.cpp" >
        custom exception
      </Exception>
      <OverallResult success="false"/>
    </TestCase>
    <TestCase name="NotImplemented exception" tags="[!throws]" filename="projects/<exe-name>/ExceptionTests.cpp" >
      <Expression success="true" type="REQUIRE_THROWS" filename="projects/<exe-name>/ExceptionTests.cpp" >
        <Original>
          thisFunctionNotImplemented( 7 )
        </Original>
        <Expanded>
          thisFunctionNotImplemented( 7 )
        </Expanded>
      </Expression>
      <OverallResult success="true"/>
    </TestCase>
    <TestCase name="Objects that evaluated in boolean contexts can be checked" tags="[SafeBool][Tricky]" filename="projects/<exe-name>/TrickyTests.cpp" >
      <Expression success="true" type="CHECK" filename="projects/<exe-name>/TrickyTests.cpp" >
        <Original>
          True
        </Original>
        <Expanded>
          1
        </Expanded>
      </Expression>
      <Expression success="true" type="CHECK" filename="projects/<exe-name>/TrickyTests.cpp" >
        <Original>
          !False
        </Original>
        <Expanded>
          true
        </Expanded>
      </Expression>
      <Expression success="true" type="CHECK_FALSE" filename="projects/<exe-name>/TrickyTests.cpp" >
        <Original>
          !(False)
        </Original>
        <Expanded>
          !0
        </Expanded>
      </Expression>
      <OverallResult success="true"/>
    </TestCase>
    <TestCase name="Operators at different namespace levels not hijacked by Koenig lookup" tags="[Tricky]" filename="projects/<exe-name>/TrickyTests.cpp" >
      <Expression success="true" type="REQUIRE" filename="projects/<exe-name>/TrickyTests.cpp" >
        <Original>
          0x<hex digits> == o
        </Original>
        <Expanded>
          3221225472 (0x<hex digits>) == {?}
        </Expanded>
      </Expression>
      <OverallResult success="true"/>
    </TestCase>
    <TestCase name="Ordering comparison checks that should fail" tags="[.][failing][hide]" filename="projects/<exe-name>/ConditionTests.cpp" >
      <Expression success="false" type="CHECK" filename="projects/<exe-name>/ConditionTests.cpp" >
        <Original>
          data.int_seven > 7
        </Original>
        <Expanded>
          7 > 7
        </Expanded>
      </Expression>
      <Expression success="false" type="CHECK" filename="projects/<exe-name>/ConditionTests.cpp" >
        <Original>
          data.int_seven &lt; 7
        </Original>
        <Expanded>
          7 &lt; 7
        </Expanded>
      </Expression>
      <Expression success="false" type="CHECK" filename="projects/<exe-name>/ConditionTests.cpp" >
        <Original>
          data.int_seven > 8
        </Original>
        <Expanded>
          7 > 8
        </Expanded>
      </Expression>
      <Expression success="false" type="CHECK" filename="projects/<exe-name>/ConditionTests.cpp" >
        <Original>
          data.int_seven &lt; 6
        </Original>
        <Expanded>
          7 &lt; 6
        </Expanded>
      </Expression>
      <Expression success="false" type="CHECK" filename="projects/<exe-name>/ConditionTests.cpp" >
        <Original>
          data.int_seven &lt; 0
        </Original>
        <Expanded>
          7 &lt; 0
        </Expanded>
      </Expression>
      <Expression success="false" type="CHECK" filename="projects/<exe-name>/ConditionTests.cpp" >
        <Original>
          data.int_seven &lt; -1
        </Original>
        <Expanded>
          7 &lt; -1
        </Expanded>
      </Expression>
      <Expression success="false" type="CHECK" filename="projects/<exe-name>/ConditionTests.cpp" >
        <Original>
          data.int_seven >= 8
        </Original>
        <Expanded>
          7 >= 8
        </Expanded>
      </Expression>
      <Expression success="false" type="CHECK" filename="projects/<exe-name>/ConditionTests.cpp" >
        <Original>
          data.int_seven &lt;= 6
        </Original>
        <Expanded>
          7 &lt;= 6
        </Expanded>
      </Expression>
      <Expression success="false" type="CHECK" filename="projects/<exe-name>/ConditionTests.cpp" >
        <Original>
          data.float_nine_point_one &lt; 9
        </Original>
        <Expanded>
          9.1f &lt; 9
        </Expanded>
      </Expression>
      <Expression success="false" type="CHECK" filename="projects/<exe-name>/ConditionTests.cpp" >
        <Original>
          data.float_nine_point_one > 10
        </Original>
        <Expanded>
          9.1f > 10
        </Expanded>
      </Expression>
      <Expression success="false" type="CHECK" filename="projects/<exe-name>/ConditionTests.cpp" >
        <Original>
          data.float_nine_point_one > 9.2
        </Original>
        <Expanded>
          9.1f > 9.2
        </Expanded>
      </Expression>
      <Expression success="false" type="CHECK" filename="projects/<exe-name>/ConditionTests.cpp" >
        <Original>
          data.str_hello > "hello"
        </Original>
        <Expanded>
          "hello" > "hello"
        </Expanded>
      </Expression>
      <Expression success="false" type="CHECK" filename="projects/<exe-name>/ConditionTests.cpp" >
        <Original>
          data.str_hello &lt; "hello"
        </Original>
        <Expanded>
          "hello" &lt; "hello"
        </Expanded>
      </Expression>
      <Expression success="false" type="CHECK" filename="projects/<exe-name>/ConditionTests.cpp" >
        <Original>
          data.str_hello > "hellp"
        </Original>
        <Expanded>
          "hello" > "hellp"
        </Expanded>
      </Expression>
      <Expression success="false" type="CHECK" filename="projects/<exe-name>/ConditionTests.cpp" >
        <Original>
          data.str_hello > "z"
        </Original>
        <Expanded>
          "hello" > "z"
        </Expanded>
      </Expression>
      <Expression success="false" type="CHECK" filename="projects/<exe-name>/ConditionTests.cpp" >
        <Original>
          data.str_hello &lt; "hellm"
        </Original>
        <Expanded>
          "hello" &lt; "hellm"
        </Expanded>
      </Expression>
      <Expression success="false" type="CHECK" filename="projects/<exe-name>/ConditionTests.cpp" >
        <Original>
          data.str_hello &lt; "a"
        </Original>
        <Expanded>
          "hello" &lt; "a"
        </Expanded>
      </Expression>
      <Expression success="false" type="CHECK" filename="projects/<exe-name>/ConditionTests.cpp" >
        <Original>
          data.str_hello >= "z"
        </Original>
        <Expanded>
          "hello" >= "z"
        </Expanded>
      </Expression>
      <Expression success="false" type="CHECK" filename="projects/<exe-name>/ConditionTests.cpp" >
        <Original>
          data.str_hello &lt;= "a"
        </Original>
        <Expanded>
          "hello" &lt;= "a"
        </Expanded>
      </Expression>
      <OverallResult success="false"/>
    </TestCase>
    <TestCase name="Ordering comparison checks that should succeed" filename="projects/<exe-name>/ConditionTests.cpp" >
      <Expression success="true" type="REQUIRE" filename="projects/<exe-name>/ConditionTests.cpp" >
        <Original>
          data.int_seven &lt; 8
        </Original>
        <Expanded>
          7 &lt; 8
        </Expanded>
      </Expression>
      <Expression success="true" type="REQUIRE" filename="projects/<exe-name>/ConditionTests.cpp" >
        <Original>
          data.int_seven > 6
        </Original>
        <Expanded>
          7 > 6
        </Expanded>
      </Expression>
      <Expression success="true" type="REQUIRE" filename="projects/<exe-name>/ConditionTests.cpp" >
        <Original>
          data.int_seven > 0
        </Original>
        <Expanded>
          7 > 0
        </Expanded>
      </Expression>
      <Expression success="true" type="REQUIRE" filename="projects/<exe-name>/ConditionTests.cpp" >
        <Original>
          data.int_seven > -1
        </Original>
        <Expanded>
          7 > -1
        </Expanded>
      </Expression>
      <Expression success="true" type="REQUIRE" filename="projects/<exe-name>/ConditionTests.cpp" >
        <Original>
          data.int_seven >= 7
        </Original>
        <Expanded>
          7 >= 7
        </Expanded>
      </Expression>
      <Expression success="true" type="REQUIRE" filename="projects/<exe-name>/ConditionTests.cpp" >
        <Original>
          data.int_seven >= 6
        </Original>
        <Expanded>
          7 >= 6
        </Expanded>
      </Expression>
      <Expression success="true" type="REQUIRE" filename="projects/<exe-name>/ConditionTests.cpp" >
        <Original>
          data.int_seven &lt;= 7
        </Original>
        <Expanded>
          7 &lt;= 7
        </Expanded>
      </Expression>
      <Expression success="true" type="REQUIRE" filename="projects/<exe-name>/ConditionTests.cpp" >
        <Original>
          data.int_seven &lt;= 8
        </Original>
        <Expanded>
          7 &lt;= 8
        </Expanded>
      </Expression>
      <Expression success="true" type="REQUIRE" filename="projects/<exe-name>/ConditionTests.cpp" >
        <Original>
          data.float_nine_point_one > 9
        </Original>
        <Expanded>
          9.1f > 9
        </Expanded>
      </Expression>
      <Expression success="true" type="REQUIRE" filename="projects/<exe-name>/ConditionTests.cpp" >
        <Original>
          data.float_nine_point_one &lt; 10
        </Original>
        <Expanded>
          9.1f &lt; 10
        </Expanded>
      </Expression>
      <Expression success="true" type="REQUIRE" filename="projects/<exe-name>/ConditionTests.cpp" >
        <Original>
          data.float_nine_point_one &lt; 9.2
        </Original>
        <Expanded>
          9.1f &lt; 9.2
        </Expanded>
      </Expression>
      <Expression success="true" type="REQUIRE" filename="projects/<exe-name>/ConditionTests.cpp" >
        <Original>
          data.str_hello &lt;= "hello"
        </Original>
        <Expanded>
          "hello" &lt;= "hello"
        </Expanded>
      </Expression>
      <Expression success="true" type="REQUIRE" filename="projects/<exe-name>/ConditionTests.cpp" >
        <Original>
          data.str_hello >= "hello"
        </Original>
        <Expanded>
          "hello" >= "hello"
        </Expanded>
      </Expression>
      <Expression success="true" type="REQUIRE" filename="projects/<exe-name>/ConditionTests.cpp" >
        <Original>
          data.str_hello &lt; "hellp"
        </Original>
        <Expanded>
          "hello" &lt; "hellp"
        </Expanded>
      </Expression>
      <Expression success="true" type="REQUIRE" filename="projects/<exe-name>/ConditionTests.cpp" >
        <Original>
          data.str_hello &lt; "zebra"
        </Original>
        <Expanded>
          "hello" &lt; "zebra"
        </Expanded>
      </Expression>
      <Expression success="true" type="REQUIRE" filename="projects/<exe-name>/ConditionTests.cpp" >
        <Original>
          data.str_hello > "hellm"
        </Original>
        <Expanded>
          "hello" > "hellm"
        </Expanded>
      </Expression>
      <Expression success="true" type="REQUIRE" filename="projects/<exe-name>/ConditionTests.cpp" >
        <Original>
          data.str_hello > "a"
        </Original>
        <Expanded>
=======
>>>>>>> b119ebdd
          "hello" > "a"
        </Expanded>
      </Expression>
      <OverallResult success="true"/>
    </TestCase>
    <TestCase name="Output from all sections is reported" tags="[.][failing][messages]" filename="projects/<exe-name>/MessageTests.cpp" >
      <Section name="one" filename="projects/<exe-name>/MessageTests.cpp" >
        <Failure filename="projects/<exe-name>/MessageTests.cpp" >
          Message from section one
        </Failure>
        <OverallResults successes="0" failures="1" expectedFailures="0"/>
      </Section>
      <Section name="two" filename="projects/<exe-name>/MessageTests.cpp" >
        <Failure filename="projects/<exe-name>/MessageTests.cpp" >
          Message from section two
        </Failure>
        <OverallResults successes="0" failures="1" expectedFailures="0"/>
      </Section>
      <OverallResult success="false"/>
    </TestCase>
    <TestCase name="Parse test names and tags" filename="projects/<exe-name>/CmdLineTests.cpp" >
      <Section name="Empty test spec should have no filters" filename="projects/<exe-name>/CmdLineTests.cpp" >
        <Expression success="true" type="CHECK" filename="projects/<exe-name>/CmdLineTests.cpp" >
          <Original>
            spec.hasFilters() == false
          </Original>
          <Expanded>
            false == false
          </Expanded>
        </Expression>
        <Expression success="true" type="CHECK" filename="projects/<exe-name>/CmdLineTests.cpp" >
          <Original>
            spec.matches( tcA ) == false
          </Original>
          <Expanded>
            false == false
          </Expanded>
        </Expression>
        <Expression success="true" type="CHECK" filename="projects/<exe-name>/CmdLineTests.cpp" >
          <Original>
            spec.matches( tcB ) == false
          </Original>
          <Expanded>
            false == false
          </Expanded>
        </Expression>
        <OverallResults successes="3" failures="0" expectedFailures="0"/>
      </Section>
      <Section name="Test spec from empty string should have no filters" filename="projects/<exe-name>/CmdLineTests.cpp" >
        <Expression success="true" type="CHECK" filename="projects/<exe-name>/CmdLineTests.cpp" >
          <Original>
            spec.hasFilters() == false
          </Original>
          <Expanded>
            false == false
          </Expanded>
        </Expression>
        <Expression success="true" type="CHECK" filename="projects/<exe-name>/CmdLineTests.cpp" >
          <Original>
            spec.matches(tcA ) == false
          </Original>
          <Expanded>
            false == false
          </Expanded>
        </Expression>
        <Expression success="true" type="CHECK" filename="projects/<exe-name>/CmdLineTests.cpp" >
          <Original>
            spec.matches( tcB ) == false
          </Original>
          <Expanded>
            false == false
          </Expanded>
        </Expression>
        <OverallResults successes="3" failures="0" expectedFailures="0"/>
      </Section>
      <Section name="Test spec from just a comma should have no filters" filename="projects/<exe-name>/CmdLineTests.cpp" >
        <Expression success="true" type="CHECK" filename="projects/<exe-name>/CmdLineTests.cpp" >
          <Original>
            spec.hasFilters() == false
          </Original>
          <Expanded>
            false == false
          </Expanded>
        </Expression>
        <Expression success="true" type="CHECK" filename="projects/<exe-name>/CmdLineTests.cpp" >
          <Original>
            spec.matches( tcA ) == false
          </Original>
          <Expanded>
            false == false
          </Expanded>
        </Expression>
        <Expression success="true" type="CHECK" filename="projects/<exe-name>/CmdLineTests.cpp" >
          <Original>
            spec.matches( tcB ) == false
          </Original>
          <Expanded>
            false == false
          </Expanded>
        </Expression>
        <OverallResults successes="3" failures="0" expectedFailures="0"/>
      </Section>
      <Section name="Test spec from name should have one filter" filename="projects/<exe-name>/CmdLineTests.cpp" >
        <Expression success="true" type="CHECK" filename="projects/<exe-name>/CmdLineTests.cpp" >
          <Original>
            spec.hasFilters() == true
          </Original>
          <Expanded>
            true == true
          </Expanded>
        </Expression>
        <Expression success="true" type="CHECK" filename="projects/<exe-name>/CmdLineTests.cpp" >
          <Original>
            spec.matches( tcA ) == false
          </Original>
          <Expanded>
            false == false
          </Expanded>
        </Expression>
        <Expression success="true" type="CHECK" filename="projects/<exe-name>/CmdLineTests.cpp" >
          <Original>
            spec.matches( tcB ) == true
          </Original>
          <Expanded>
            true == true
          </Expanded>
        </Expression>
        <OverallResults successes="3" failures="0" expectedFailures="0"/>
      </Section>
      <Section name="Test spec from quoted name should have one filter" filename="projects/<exe-name>/CmdLineTests.cpp" >
        <Expression success="true" type="CHECK" filename="projects/<exe-name>/CmdLineTests.cpp" >
          <Original>
            spec.hasFilters() == true
          </Original>
          <Expanded>
            true == true
          </Expanded>
        </Expression>
        <Expression success="true" type="CHECK" filename="projects/<exe-name>/CmdLineTests.cpp" >
          <Original>
            spec.matches( tcA ) == false
          </Original>
          <Expanded>
            false == false
          </Expanded>
        </Expression>
        <Expression success="true" type="CHECK" filename="projects/<exe-name>/CmdLineTests.cpp" >
          <Original>
            spec.matches( tcB ) == true
          </Original>
          <Expanded>
            true == true
          </Expanded>
        </Expression>
        <OverallResults successes="3" failures="0" expectedFailures="0"/>
      </Section>
      <Section name="Test spec from name should have one filter" filename="projects/<exe-name>/CmdLineTests.cpp" >
        <Expression success="true" type="CHECK" filename="projects/<exe-name>/CmdLineTests.cpp" >
          <Original>
            spec.hasFilters() == true
          </Original>
          <Expanded>
            true == true
          </Expanded>
        </Expression>
        <Expression success="true" type="CHECK" filename="projects/<exe-name>/CmdLineTests.cpp" >
          <Original>
            spec.matches( tcA ) == false
          </Original>
          <Expanded>
            false == false
          </Expanded>
        </Expression>
        <Expression success="true" type="CHECK" filename="projects/<exe-name>/CmdLineTests.cpp" >
          <Original>
            spec.matches( tcB ) == true
          </Original>
          <Expanded>
            true == true
          </Expanded>
        </Expression>
        <Expression success="true" type="CHECK" filename="projects/<exe-name>/CmdLineTests.cpp" >
          <Original>
            spec.matches( tcC ) == false
          </Original>
          <Expanded>
            false == false
          </Expanded>
        </Expression>
        <OverallResults successes="4" failures="0" expectedFailures="0"/>
      </Section>
      <Section name="Wildcard at the start" filename="projects/<exe-name>/CmdLineTests.cpp" >
        <Expression success="true" type="CHECK" filename="projects/<exe-name>/CmdLineTests.cpp" >
          <Original>
            spec.hasFilters() == true
          </Original>
          <Expanded>
            true == true
          </Expanded>
        </Expression>
        <Expression success="true" type="CHECK" filename="projects/<exe-name>/CmdLineTests.cpp" >
          <Original>
            spec.matches( tcA ) == false
          </Original>
          <Expanded>
            false == false
          </Expanded>
        </Expression>
        <Expression success="true" type="CHECK" filename="projects/<exe-name>/CmdLineTests.cpp" >
          <Original>
            spec.matches( tcB ) == false
          </Original>
          <Expanded>
            false == false
          </Expanded>
        </Expression>
        <Expression success="true" type="CHECK" filename="projects/<exe-name>/CmdLineTests.cpp" >
          <Original>
            spec.matches( tcC ) == true
          </Original>
          <Expanded>
            true == true
          </Expanded>
        </Expression>
        <Expression success="true" type="CHECK" filename="projects/<exe-name>/CmdLineTests.cpp" >
          <Original>
            spec.matches( tcD ) == false
          </Original>
          <Expanded>
            false == false
          </Expanded>
        </Expression>
        <Expression success="true" type="CHECK" filename="projects/<exe-name>/CmdLineTests.cpp" >
          <Original>
            parseTestSpec( "*a" ).matches( tcA ) == true
          </Original>
          <Expanded>
            true == true
          </Expanded>
        </Expression>
        <OverallResults successes="6" failures="0" expectedFailures="0"/>
      </Section>
      <Section name="Wildcard at the end" filename="projects/<exe-name>/CmdLineTests.cpp" >
        <Expression success="true" type="CHECK" filename="projects/<exe-name>/CmdLineTests.cpp" >
          <Original>
            spec.hasFilters() == true
          </Original>
          <Expanded>
            true == true
          </Expanded>
        </Expression>
        <Expression success="true" type="CHECK" filename="projects/<exe-name>/CmdLineTests.cpp" >
          <Original>
            spec.matches( tcA ) == false
          </Original>
          <Expanded>
            false == false
          </Expanded>
        </Expression>
        <Expression success="true" type="CHECK" filename="projects/<exe-name>/CmdLineTests.cpp" >
          <Original>
            spec.matches( tcB ) == false
          </Original>
          <Expanded>
            false == false
          </Expanded>
        </Expression>
        <Expression success="true" type="CHECK" filename="projects/<exe-name>/CmdLineTests.cpp" >
          <Original>
            spec.matches( tcC ) == true
          </Original>
          <Expanded>
            true == true
          </Expanded>
        </Expression>
        <Expression success="true" type="CHECK" filename="projects/<exe-name>/CmdLineTests.cpp" >
          <Original>
            spec.matches( tcD ) == false
          </Original>
          <Expanded>
            false == false
          </Expanded>
        </Expression>
        <Expression success="true" type="CHECK" filename="projects/<exe-name>/CmdLineTests.cpp" >
          <Original>
            parseTestSpec( "a*" ).matches( tcA ) == true
          </Original>
          <Expanded>
            true == true
          </Expanded>
        </Expression>
        <OverallResults successes="6" failures="0" expectedFailures="0"/>
      </Section>
      <Section name="Wildcard at both ends" filename="projects/<exe-name>/CmdLineTests.cpp" >
        <Expression success="true" type="CHECK" filename="projects/<exe-name>/CmdLineTests.cpp" >
          <Original>
            spec.hasFilters() == true
          </Original>
          <Expanded>
            true == true
          </Expanded>
        </Expression>
        <Expression success="true" type="CHECK" filename="projects/<exe-name>/CmdLineTests.cpp" >
          <Original>
            spec.matches( tcA ) == false
          </Original>
          <Expanded>
            false == false
          </Expanded>
        </Expression>
        <Expression success="true" type="CHECK" filename="projects/<exe-name>/CmdLineTests.cpp" >
          <Original>
            spec.matches( tcB ) == false
          </Original>
          <Expanded>
            false == false
          </Expanded>
        </Expression>
        <Expression success="true" type="CHECK" filename="projects/<exe-name>/CmdLineTests.cpp" >
          <Original>
            spec.matches( tcC ) == true
          </Original>
          <Expanded>
            true == true
          </Expanded>
        </Expression>
        <Expression success="true" type="CHECK" filename="projects/<exe-name>/CmdLineTests.cpp" >
          <Original>
            spec.matches( tcD ) == true
          </Original>
          <Expanded>
            true == true
          </Expanded>
        </Expression>
        <Expression success="true" type="CHECK" filename="projects/<exe-name>/CmdLineTests.cpp" >
          <Original>
            parseTestSpec( "*a*" ).matches( tcA ) == true
          </Original>
          <Expanded>
            true == true
          </Expanded>
        </Expression>
        <OverallResults successes="6" failures="0" expectedFailures="0"/>
      </Section>
      <Section name="Redundant wildcard at the start" filename="projects/<exe-name>/CmdLineTests.cpp" >
        <Expression success="true" type="CHECK" filename="projects/<exe-name>/CmdLineTests.cpp" >
          <Original>
            spec.hasFilters() == true
          </Original>
          <Expanded>
            true == true
          </Expanded>
        </Expression>
        <Expression success="true" type="CHECK" filename="projects/<exe-name>/CmdLineTests.cpp" >
          <Original>
            spec.matches( tcA ) == true
          </Original>
          <Expanded>
            true == true
          </Expanded>
        </Expression>
        <Expression success="true" type="CHECK" filename="projects/<exe-name>/CmdLineTests.cpp" >
          <Original>
            spec.matches( tcB ) == false
          </Original>
          <Expanded>
            false == false
          </Expanded>
        </Expression>
        <OverallResults successes="3" failures="0" expectedFailures="0"/>
      </Section>
      <Section name="Redundant wildcard at the end" filename="projects/<exe-name>/CmdLineTests.cpp" >
        <Expression success="true" type="CHECK" filename="projects/<exe-name>/CmdLineTests.cpp" >
          <Original>
            spec.hasFilters() == true
          </Original>
          <Expanded>
            true == true
          </Expanded>
        </Expression>
        <Expression success="true" type="CHECK" filename="projects/<exe-name>/CmdLineTests.cpp" >
          <Original>
            spec.matches( tcA ) == true
          </Original>
          <Expanded>
            true == true
          </Expanded>
        </Expression>
        <Expression success="true" type="CHECK" filename="projects/<exe-name>/CmdLineTests.cpp" >
          <Original>
            spec.matches( tcB ) == false
          </Original>
          <Expanded>
            false == false
          </Expanded>
        </Expression>
        <OverallResults successes="3" failures="0" expectedFailures="0"/>
      </Section>
      <Section name="Redundant wildcard at both ends" filename="projects/<exe-name>/CmdLineTests.cpp" >
        <Expression success="true" type="CHECK" filename="projects/<exe-name>/CmdLineTests.cpp" >
          <Original>
            spec.hasFilters() == true
          </Original>
          <Expanded>
            true == true
          </Expanded>
        </Expression>
        <Expression success="true" type="CHECK" filename="projects/<exe-name>/CmdLineTests.cpp" >
          <Original>
            spec.matches( tcA ) == true
          </Original>
          <Expanded>
            true == true
          </Expanded>
        </Expression>
        <Expression success="true" type="CHECK" filename="projects/<exe-name>/CmdLineTests.cpp" >
          <Original>
            spec.matches( tcB ) == false
          </Original>
          <Expanded>
            false == false
          </Expanded>
        </Expression>
        <OverallResults successes="3" failures="0" expectedFailures="0"/>
      </Section>
      <Section name="Wildcard at both ends, redundant at start" filename="projects/<exe-name>/CmdLineTests.cpp" >
        <Expression success="true" type="CHECK" filename="projects/<exe-name>/CmdLineTests.cpp" >
          <Original>
            spec.hasFilters() == true
          </Original>
          <Expanded>
            true == true
          </Expanded>
        </Expression>
        <Expression success="true" type="CHECK" filename="projects/<exe-name>/CmdLineTests.cpp" >
          <Original>
            spec.matches( tcA ) == false
          </Original>
          <Expanded>
            false == false
          </Expanded>
        </Expression>
        <Expression success="true" type="CHECK" filename="projects/<exe-name>/CmdLineTests.cpp" >
          <Original>
            spec.matches( tcB ) == false
          </Original>
          <Expanded>
            false == false
          </Expanded>
        </Expression>
        <Expression success="true" type="CHECK" filename="projects/<exe-name>/CmdLineTests.cpp" >
          <Original>
            spec.matches( tcC ) == true
          </Original>
          <Expanded>
            true == true
          </Expanded>
        </Expression>
        <Expression success="true" type="CHECK" filename="projects/<exe-name>/CmdLineTests.cpp" >
          <Original>
            spec.matches( tcD ) == true
          </Original>
          <Expanded>
            true == true
          </Expanded>
        </Expression>
        <OverallResults successes="5" failures="0" expectedFailures="0"/>
      </Section>
      <Section name="Just wildcard" filename="projects/<exe-name>/CmdLineTests.cpp" >
        <Expression success="true" type="CHECK" filename="projects/<exe-name>/CmdLineTests.cpp" >
          <Original>
            spec.hasFilters() == true
          </Original>
          <Expanded>
            true == true
          </Expanded>
        </Expression>
        <Expression success="true" type="CHECK" filename="projects/<exe-name>/CmdLineTests.cpp" >
          <Original>
            spec.matches( tcA ) == true
          </Original>
          <Expanded>
            true == true
          </Expanded>
        </Expression>
        <Expression success="true" type="CHECK" filename="projects/<exe-name>/CmdLineTests.cpp" >
          <Original>
            spec.matches( tcB ) == true
          </Original>
          <Expanded>
            true == true
          </Expanded>
        </Expression>
        <Expression success="true" type="CHECK" filename="projects/<exe-name>/CmdLineTests.cpp" >
          <Original>
            spec.matches( tcC ) == true
          </Original>
          <Expanded>
            true == true
          </Expanded>
        </Expression>
        <Expression success="true" type="CHECK" filename="projects/<exe-name>/CmdLineTests.cpp" >
          <Original>
            spec.matches( tcD ) == true
          </Original>
          <Expanded>
            true == true
          </Expanded>
        </Expression>
        <OverallResults successes="5" failures="0" expectedFailures="0"/>
      </Section>
      <Section name="Single tag" filename="projects/<exe-name>/CmdLineTests.cpp" >
        <Expression success="true" type="CHECK" filename="projects/<exe-name>/CmdLineTests.cpp" >
          <Original>
            spec.hasFilters() == true
          </Original>
          <Expanded>
            true == true
          </Expanded>
        </Expression>
        <Expression success="true" type="CHECK" filename="projects/<exe-name>/CmdLineTests.cpp" >
          <Original>
            spec.matches( tcA ) == false
          </Original>
          <Expanded>
            false == false
          </Expanded>
        </Expression>
        <Expression success="true" type="CHECK" filename="projects/<exe-name>/CmdLineTests.cpp" >
          <Original>
            spec.matches( tcB ) == true
          </Original>
          <Expanded>
            true == true
          </Expanded>
        </Expression>
        <Expression success="true" type="CHECK" filename="projects/<exe-name>/CmdLineTests.cpp" >
          <Original>
            spec.matches( tcC ) == false
          </Original>
          <Expanded>
            false == false
          </Expanded>
        </Expression>
        <OverallResults successes="4" failures="0" expectedFailures="0"/>
      </Section>
      <Section name="Single tag, two matches" filename="projects/<exe-name>/CmdLineTests.cpp" >
        <Expression success="true" type="CHECK" filename="projects/<exe-name>/CmdLineTests.cpp" >
          <Original>
            spec.hasFilters() == true
          </Original>
          <Expanded>
            true == true
          </Expanded>
        </Expression>
        <Expression success="true" type="CHECK" filename="projects/<exe-name>/CmdLineTests.cpp" >
          <Original>
            spec.matches( tcA ) == false
          </Original>
          <Expanded>
            false == false
          </Expanded>
        </Expression>
        <Expression success="true" type="CHECK" filename="projects/<exe-name>/CmdLineTests.cpp" >
          <Original>
            spec.matches( tcB ) == true
          </Original>
          <Expanded>
            true == true
          </Expanded>
        </Expression>
        <Expression success="true" type="CHECK" filename="projects/<exe-name>/CmdLineTests.cpp" >
          <Original>
            spec.matches( tcC ) == true
          </Original>
          <Expanded>
            true == true
          </Expanded>
        </Expression>
        <OverallResults successes="4" failures="0" expectedFailures="0"/>
      </Section>
      <Section name="Two tags" filename="projects/<exe-name>/CmdLineTests.cpp" >
        <Expression success="true" type="CHECK" filename="projects/<exe-name>/CmdLineTests.cpp" >
          <Original>
            spec.hasFilters() == true
          </Original>
          <Expanded>
            true == true
          </Expanded>
        </Expression>
        <Expression success="true" type="CHECK" filename="projects/<exe-name>/CmdLineTests.cpp" >
          <Original>
            spec.matches( tcA ) == false
          </Original>
          <Expanded>
            false == false
          </Expanded>
        </Expression>
        <Expression success="true" type="CHECK" filename="projects/<exe-name>/CmdLineTests.cpp" >
          <Original>
            spec.matches( tcB ) == false
          </Original>
          <Expanded>
            false == false
          </Expanded>
        </Expression>
        <Expression success="true" type="CHECK" filename="projects/<exe-name>/CmdLineTests.cpp" >
          <Original>
            spec.matches( tcC ) == true
          </Original>
          <Expanded>
            true == true
          </Expanded>
        </Expression>
        <OverallResults successes="4" failures="0" expectedFailures="0"/>
      </Section>
      <Section name="Two tags, spare separated" filename="projects/<exe-name>/CmdLineTests.cpp" >
        <Expression success="true" type="CHECK" filename="projects/<exe-name>/CmdLineTests.cpp" >
          <Original>
            spec.hasFilters() == true
          </Original>
          <Expanded>
            true == true
          </Expanded>
        </Expression>
        <Expression success="true" type="CHECK" filename="projects/<exe-name>/CmdLineTests.cpp" >
          <Original>
            spec.matches( tcA ) == false
          </Original>
          <Expanded>
            false == false
          </Expanded>
        </Expression>
        <Expression success="true" type="CHECK" filename="projects/<exe-name>/CmdLineTests.cpp" >
          <Original>
            spec.matches( tcB ) == false
          </Original>
          <Expanded>
            false == false
          </Expanded>
        </Expression>
        <Expression success="true" type="CHECK" filename="projects/<exe-name>/CmdLineTests.cpp" >
          <Original>
            spec.matches( tcC ) == true
          </Original>
          <Expanded>
            true == true
          </Expanded>
        </Expression>
        <OverallResults successes="4" failures="0" expectedFailures="0"/>
      </Section>
      <Section name="Wildcarded name and tag" filename="projects/<exe-name>/CmdLineTests.cpp" >
        <Expression success="true" type="CHECK" filename="projects/<exe-name>/CmdLineTests.cpp" >
          <Original>
            spec.hasFilters() == true
          </Original>
          <Expanded>
            true == true
          </Expanded>
        </Expression>
        <Expression success="true" type="CHECK" filename="projects/<exe-name>/CmdLineTests.cpp" >
          <Original>
            spec.matches( tcA ) == false
          </Original>
          <Expanded>
            false == false
          </Expanded>
        </Expression>
        <Expression success="true" type="CHECK" filename="projects/<exe-name>/CmdLineTests.cpp" >
          <Original>
            spec.matches( tcB ) == false
          </Original>
          <Expanded>
            false == false
          </Expanded>
        </Expression>
        <Expression success="true" type="CHECK" filename="projects/<exe-name>/CmdLineTests.cpp" >
          <Original>
            spec.matches( tcC ) == true
          </Original>
          <Expanded>
            true == true
          </Expanded>
        </Expression>
        <Expression success="true" type="CHECK" filename="projects/<exe-name>/CmdLineTests.cpp" >
          <Original>
            spec.matches( tcD ) == false
          </Original>
          <Expanded>
            false == false
          </Expanded>
        </Expression>
        <OverallResults successes="5" failures="0" expectedFailures="0"/>
      </Section>
      <Section name="Single tag exclusion" filename="projects/<exe-name>/CmdLineTests.cpp" >
        <Expression success="true" type="CHECK" filename="projects/<exe-name>/CmdLineTests.cpp" >
          <Original>
            spec.hasFilters() == true
          </Original>
          <Expanded>
            true == true
          </Expanded>
        </Expression>
        <Expression success="true" type="CHECK" filename="projects/<exe-name>/CmdLineTests.cpp" >
          <Original>
            spec.matches( tcA ) == true
          </Original>
          <Expanded>
            true == true
          </Expanded>
        </Expression>
        <Expression success="true" type="CHECK" filename="projects/<exe-name>/CmdLineTests.cpp" >
          <Original>
            spec.matches( tcB ) == false
          </Original>
          <Expanded>
            false == false
          </Expanded>
        </Expression>
        <Expression success="true" type="CHECK" filename="projects/<exe-name>/CmdLineTests.cpp" >
          <Original>
            spec.matches( tcC ) == true
          </Original>
          <Expanded>
            true == true
          </Expanded>
        </Expression>
        <OverallResults successes="4" failures="0" expectedFailures="0"/>
      </Section>
      <Section name="One tag exclusion and one tag inclusion" filename="projects/<exe-name>/CmdLineTests.cpp" >
        <Expression success="true" type="CHECK" filename="projects/<exe-name>/CmdLineTests.cpp" >
          <Original>
            spec.hasFilters() == true
          </Original>
          <Expanded>
            true == true
          </Expanded>
        </Expression>
        <Expression success="true" type="CHECK" filename="projects/<exe-name>/CmdLineTests.cpp" >
          <Original>
            spec.matches( tcA ) == false
          </Original>
          <Expanded>
            false == false
          </Expanded>
        </Expression>
        <Expression success="true" type="CHECK" filename="projects/<exe-name>/CmdLineTests.cpp" >
          <Original>
            spec.matches( tcB ) == true
          </Original>
          <Expanded>
            true == true
          </Expanded>
        </Expression>
        <Expression success="true" type="CHECK" filename="projects/<exe-name>/CmdLineTests.cpp" >
          <Original>
            spec.matches( tcC ) == false
          </Original>
          <Expanded>
            false == false
          </Expanded>
        </Expression>
        <OverallResults successes="4" failures="0" expectedFailures="0"/>
      </Section>
      <Section name="One tag exclusion and one wldcarded name inclusion" filename="projects/<exe-name>/CmdLineTests.cpp" >
        <Expression success="true" type="CHECK" filename="projects/<exe-name>/CmdLineTests.cpp" >
          <Original>
            spec.hasFilters() == true
          </Original>
          <Expanded>
            true == true
          </Expanded>
        </Expression>
        <Expression success="true" type="CHECK" filename="projects/<exe-name>/CmdLineTests.cpp" >
          <Original>
            spec.matches( tcA ) == false
          </Original>
          <Expanded>
            false == false
          </Expanded>
        </Expression>
        <Expression success="true" type="CHECK" filename="projects/<exe-name>/CmdLineTests.cpp" >
          <Original>
            spec.matches( tcB ) == false
          </Original>
          <Expanded>
            false == false
          </Expanded>
        </Expression>
        <Expression success="true" type="CHECK" filename="projects/<exe-name>/CmdLineTests.cpp" >
          <Original>
            spec.matches( tcC ) == false
          </Original>
          <Expanded>
            false == false
          </Expanded>
        </Expression>
        <Expression success="true" type="CHECK" filename="projects/<exe-name>/CmdLineTests.cpp" >
          <Original>
            spec.matches( tcD ) == true
          </Original>
          <Expanded>
            true == true
          </Expanded>
        </Expression>
        <OverallResults successes="5" failures="0" expectedFailures="0"/>
      </Section>
      <Section name="One tag exclusion, using exclude:, and one wldcarded name inclusion" filename="projects/<exe-name>/CmdLineTests.cpp" >
        <Expression success="true" type="CHECK" filename="projects/<exe-name>/CmdLineTests.cpp" >
          <Original>
            spec.hasFilters() == true
          </Original>
          <Expanded>
            true == true
          </Expanded>
        </Expression>
        <Expression success="true" type="CHECK" filename="projects/<exe-name>/CmdLineTests.cpp" >
          <Original>
            spec.matches( tcA ) == false
          </Original>
          <Expanded>
            false == false
          </Expanded>
        </Expression>
        <Expression success="true" type="CHECK" filename="projects/<exe-name>/CmdLineTests.cpp" >
          <Original>
            spec.matches( tcB ) == false
          </Original>
          <Expanded>
            false == false
          </Expanded>
        </Expression>
        <Expression success="true" type="CHECK" filename="projects/<exe-name>/CmdLineTests.cpp" >
          <Original>
            spec.matches( tcC ) == false
          </Original>
          <Expanded>
            false == false
          </Expanded>
        </Expression>
        <Expression success="true" type="CHECK" filename="projects/<exe-name>/CmdLineTests.cpp" >
          <Original>
            spec.matches( tcD ) == true
          </Original>
          <Expanded>
            true == true
          </Expanded>
        </Expression>
        <OverallResults successes="5" failures="0" expectedFailures="0"/>
      </Section>
      <Section name="name exclusion" filename="projects/<exe-name>/CmdLineTests.cpp" >
        <Expression success="true" type="CHECK" filename="projects/<exe-name>/CmdLineTests.cpp" >
          <Original>
            spec.hasFilters() == true
          </Original>
          <Expanded>
            true == true
          </Expanded>
        </Expression>
        <Expression success="true" type="CHECK" filename="projects/<exe-name>/CmdLineTests.cpp" >
          <Original>
            spec.matches( tcA ) == true
          </Original>
          <Expanded>
            true == true
          </Expanded>
        </Expression>
        <Expression success="true" type="CHECK" filename="projects/<exe-name>/CmdLineTests.cpp" >
          <Original>
            spec.matches( tcB ) == false
          </Original>
          <Expanded>
            false == false
          </Expanded>
        </Expression>
        <Expression success="true" type="CHECK" filename="projects/<exe-name>/CmdLineTests.cpp" >
          <Original>
            spec.matches( tcC ) == true
          </Original>
          <Expanded>
            true == true
          </Expanded>
        </Expression>
        <Expression success="true" type="CHECK" filename="projects/<exe-name>/CmdLineTests.cpp" >
          <Original>
            spec.matches( tcD ) == true
          </Original>
          <Expanded>
            true == true
          </Expanded>
        </Expression>
        <OverallResults successes="5" failures="0" expectedFailures="0"/>
      </Section>
      <Section name="wildcarded name exclusion" filename="projects/<exe-name>/CmdLineTests.cpp" >
        <Expression success="true" type="CHECK" filename="projects/<exe-name>/CmdLineTests.cpp" >
          <Original>
            spec.hasFilters() == true
          </Original>
          <Expanded>
            true == true
          </Expanded>
        </Expression>
        <Expression success="true" type="CHECK" filename="projects/<exe-name>/CmdLineTests.cpp" >
          <Original>
            spec.matches( tcA ) == true
          </Original>
          <Expanded>
            true == true
          </Expanded>
        </Expression>
        <Expression success="true" type="CHECK" filename="projects/<exe-name>/CmdLineTests.cpp" >
          <Original>
            spec.matches( tcB ) == true
          </Original>
          <Expanded>
            true == true
          </Expanded>
        </Expression>
        <Expression success="true" type="CHECK" filename="projects/<exe-name>/CmdLineTests.cpp" >
          <Original>
            spec.matches( tcC ) == false
          </Original>
          <Expanded>
            false == false
          </Expanded>
        </Expression>
        <Expression success="true" type="CHECK" filename="projects/<exe-name>/CmdLineTests.cpp" >
          <Original>
            spec.matches( tcD ) == false
          </Original>
          <Expanded>
            false == false
          </Expanded>
        </Expression>
        <OverallResults successes="5" failures="0" expectedFailures="0"/>
      </Section>
      <Section name="wildcarded name exclusion with tag inclusion" filename="projects/<exe-name>/CmdLineTests.cpp" >
        <Expression success="true" type="CHECK" filename="projects/<exe-name>/CmdLineTests.cpp" >
          <Original>
            spec.hasFilters() == true
          </Original>
          <Expanded>
            true == true
          </Expanded>
        </Expression>
        <Expression success="true" type="CHECK" filename="projects/<exe-name>/CmdLineTests.cpp" >
          <Original>
            spec.matches( tcA ) == true
          </Original>
          <Expanded>
            true == true
          </Expanded>
        </Expression>
        <Expression success="true" type="CHECK" filename="projects/<exe-name>/CmdLineTests.cpp" >
          <Original>
            spec.matches( tcB ) == true
          </Original>
          <Expanded>
            true == true
          </Expanded>
        </Expression>
        <Expression success="true" type="CHECK" filename="projects/<exe-name>/CmdLineTests.cpp" >
          <Original>
            spec.matches( tcC ) == true
          </Original>
          <Expanded>
            true == true
          </Expanded>
        </Expression>
        <Expression success="true" type="CHECK" filename="projects/<exe-name>/CmdLineTests.cpp" >
          <Original>
            spec.matches( tcD ) == false
          </Original>
          <Expanded>
            false == false
          </Expanded>
        </Expression>
        <OverallResults successes="5" failures="0" expectedFailures="0"/>
      </Section>
      <Section name="wildcarded name exclusion, using exclude:, with tag inclusion" filename="projects/<exe-name>/CmdLineTests.cpp" >
        <Expression success="true" type="CHECK" filename="projects/<exe-name>/CmdLineTests.cpp" >
          <Original>
            spec.hasFilters() == true
          </Original>
          <Expanded>
            true == true
          </Expanded>
        </Expression>
        <Expression success="true" type="CHECK" filename="projects/<exe-name>/CmdLineTests.cpp" >
          <Original>
            spec.matches( tcA ) == true
          </Original>
          <Expanded>
            true == true
          </Expanded>
        </Expression>
        <Expression success="true" type="CHECK" filename="projects/<exe-name>/CmdLineTests.cpp" >
          <Original>
            spec.matches( tcB ) == true
          </Original>
          <Expanded>
            true == true
          </Expanded>
        </Expression>
        <Expression success="true" type="CHECK" filename="projects/<exe-name>/CmdLineTests.cpp" >
          <Original>
            spec.matches( tcC ) == true
          </Original>
          <Expanded>
            true == true
          </Expanded>
        </Expression>
        <Expression success="true" type="CHECK" filename="projects/<exe-name>/CmdLineTests.cpp" >
          <Original>
            spec.matches( tcD ) == false
          </Original>
          <Expanded>
            false == false
          </Expanded>
        </Expression>
        <OverallResults successes="5" failures="0" expectedFailures="0"/>
      </Section>
      <Section name="two wildcarded names" filename="projects/<exe-name>/CmdLineTests.cpp" >
        <Expression success="true" type="CHECK" filename="projects/<exe-name>/CmdLineTests.cpp" >
          <Original>
            spec.hasFilters() == true
          </Original>
          <Expanded>
            true == true
          </Expanded>
        </Expression>
        <Expression success="true" type="CHECK" filename="projects/<exe-name>/CmdLineTests.cpp" >
          <Original>
            spec.matches( tcA ) == false
          </Original>
          <Expanded>
            false == false
          </Expanded>
        </Expression>
        <Expression success="true" type="CHECK" filename="projects/<exe-name>/CmdLineTests.cpp" >
          <Original>
            spec.matches( tcB ) == false
          </Original>
          <Expanded>
            false == false
          </Expanded>
        </Expression>
        <Expression success="true" type="CHECK" filename="projects/<exe-name>/CmdLineTests.cpp" >
          <Original>
            spec.matches( tcC ) == true
          </Original>
          <Expanded>
            true == true
          </Expanded>
        </Expression>
        <Expression success="true" type="CHECK" filename="projects/<exe-name>/CmdLineTests.cpp" >
          <Original>
            spec.matches( tcD ) == false
          </Original>
          <Expanded>
            false == false
          </Expanded>
        </Expression>
        <OverallResults successes="5" failures="0" expectedFailures="0"/>
      </Section>
      <Section name="empty tag" filename="projects/<exe-name>/CmdLineTests.cpp" >
        <Expression success="true" type="CHECK" filename="projects/<exe-name>/CmdLineTests.cpp" >
          <Original>
            spec.hasFilters() == false
          </Original>
          <Expanded>
            false == false
          </Expanded>
        </Expression>
        <Expression success="true" type="CHECK" filename="projects/<exe-name>/CmdLineTests.cpp" >
          <Original>
            spec.matches( tcA ) == false
          </Original>
          <Expanded>
            false == false
          </Expanded>
        </Expression>
        <Expression success="true" type="CHECK" filename="projects/<exe-name>/CmdLineTests.cpp" >
          <Original>
            spec.matches( tcB ) == false
          </Original>
          <Expanded>
            false == false
          </Expanded>
        </Expression>
        <Expression success="true" type="CHECK" filename="projects/<exe-name>/CmdLineTests.cpp" >
          <Original>
            spec.matches( tcC ) == false
          </Original>
          <Expanded>
            false == false
          </Expanded>
        </Expression>
        <Expression success="true" type="CHECK" filename="projects/<exe-name>/CmdLineTests.cpp" >
          <Original>
            spec.matches( tcD ) == false
          </Original>
          <Expanded>
            false == false
          </Expanded>
        </Expression>
        <OverallResults successes="5" failures="0" expectedFailures="0"/>
      </Section>
      <Section name="empty quoted name" filename="projects/<exe-name>/CmdLineTests.cpp" >
        <Expression success="true" type="CHECK" filename="projects/<exe-name>/CmdLineTests.cpp" >
          <Original>
            spec.hasFilters() == false
          </Original>
          <Expanded>
            false == false
          </Expanded>
        </Expression>
        <Expression success="true" type="CHECK" filename="projects/<exe-name>/CmdLineTests.cpp" >
          <Original>
            spec.matches( tcA ) == false
          </Original>
          <Expanded>
            false == false
          </Expanded>
        </Expression>
        <Expression success="true" type="CHECK" filename="projects/<exe-name>/CmdLineTests.cpp" >
          <Original>
            spec.matches( tcB ) == false
          </Original>
          <Expanded>
            false == false
          </Expanded>
        </Expression>
        <Expression success="true" type="CHECK" filename="projects/<exe-name>/CmdLineTests.cpp" >
          <Original>
            spec.matches( tcC ) == false
          </Original>
          <Expanded>
            false == false
          </Expanded>
        </Expression>
        <Expression success="true" type="CHECK" filename="projects/<exe-name>/CmdLineTests.cpp" >
          <Original>
            spec.matches( tcD ) == false
          </Original>
          <Expanded>
            false == false
          </Expanded>
        </Expression>
        <OverallResults successes="5" failures="0" expectedFailures="0"/>
      </Section>
      <Section name="quoted string followed by tag exclusion" filename="projects/<exe-name>/CmdLineTests.cpp" >
        <Expression success="true" type="CHECK" filename="projects/<exe-name>/CmdLineTests.cpp" >
          <Original>
            spec.hasFilters() == true
          </Original>
          <Expanded>
            true == true
          </Expanded>
        </Expression>
        <Expression success="true" type="CHECK" filename="projects/<exe-name>/CmdLineTests.cpp" >
          <Original>
            spec.matches( tcA ) == false
          </Original>
          <Expanded>
            false == false
          </Expanded>
        </Expression>
        <Expression success="true" type="CHECK" filename="projects/<exe-name>/CmdLineTests.cpp" >
          <Original>
            spec.matches( tcB ) == false
          </Original>
          <Expanded>
            false == false
          </Expanded>
        </Expression>
        <Expression success="true" type="CHECK" filename="projects/<exe-name>/CmdLineTests.cpp" >
          <Original>
            spec.matches( tcC ) == false
          </Original>
          <Expanded>
            false == false
          </Expanded>
        </Expression>
        <Expression success="true" type="CHECK" filename="projects/<exe-name>/CmdLineTests.cpp" >
          <Original>
            spec.matches( tcD ) == true
          </Original>
          <Expanded>
            true == true
          </Expanded>
        </Expression>
        <OverallResults successes="5" failures="0" expectedFailures="0"/>
      </Section>
      <OverallResult success="true"/>
    </TestCase>
    <TestCase name="Parsing a std::pair" tags="[Tricky][std::pair]" filename="projects/<exe-name>/TrickyTests.cpp" >
      <Expression success="true" type="REQUIRE" filename="projects/<exe-name>/TrickyTests.cpp" >
        <Original>
          (std::pair&lt;int, int>( 1, 2 )) == aNicePair
        </Original>
        <Expanded>
          {?} == {?}
        </Expanded>
      </Expression>
      <OverallResult success="true"/>
    </TestCase>
    <TestCase name="Pointers can be compared to null" filename="projects/<exe-name>/ConditionTests.cpp" >
      <Expression success="true" type="REQUIRE" filename="projects/<exe-name>/ConditionTests.cpp" >
        <Original>
          p == 0
        </Original>
        <Expanded>
          0 == 0
        </Expanded>
      </Expression>
      <Expression success="true" type="REQUIRE" filename="projects/<exe-name>/ConditionTests.cpp" >
        <Original>
          p == pNULL
        </Original>
        <Expanded>
          0 == 0
        </Expanded>
      </Expression>
      <Expression success="true" type="REQUIRE" filename="projects/<exe-name>/ConditionTests.cpp" >
        <Original>
          p != 0
        </Original>
        <Expanded>
          0x<hex digits> != 0
        </Expanded>
      </Expression>
      <Expression success="true" type="REQUIRE" filename="projects/<exe-name>/ConditionTests.cpp" >
        <Original>
          cp != 0
        </Original>
        <Expanded>
          0x<hex digits> != 0
        </Expanded>
      </Expression>
      <Expression success="true" type="REQUIRE" filename="projects/<exe-name>/ConditionTests.cpp" >
        <Original>
          cpc != 0
        </Original>
        <Expanded>
          0x<hex digits> != 0
        </Expanded>
      </Expression>
      <Expression success="true" type="REQUIRE" filename="projects/<exe-name>/ConditionTests.cpp" >
        <Original>
          returnsNull() == 0
        </Original>
        <Expanded>
          {null string} == 0
        </Expanded>
      </Expression>
      <Expression success="true" type="REQUIRE" filename="projects/<exe-name>/ConditionTests.cpp" >
        <Original>
          returnsConstNull() == 0
        </Original>
        <Expanded>
          {null string} == 0
        </Expanded>
      </Expression>
      <Expression success="true" type="REQUIRE" filename="projects/<exe-name>/ConditionTests.cpp" >
        <Original>
          0 != p
        </Original>
        <Expanded>
          0 != 0x<hex digits>
        </Expanded>
      </Expression>
      <OverallResult success="true"/>
    </TestCase>
    <TestCase name="Process can be configured on command line" tags="[command-line][config]" filename="projects/<exe-name>/TestMain.cpp" >
      <Section name="empty args don't cause a crash" filename="projects/<exe-name>/TestMain.cpp" >
        <Expression success="true" type="CHECK" filename="projects/<exe-name>/TestMain.cpp" >
          <Original>
            result
          </Original>
          <Expanded>
            {?}
          </Expanded>
        </Expression>
        <Expression success="true" type="CHECK" filename="projects/<exe-name>/TestMain.cpp" >
          <Original>
            config.processName == ""
          </Original>
          <Expanded>
            "" == ""
          </Expanded>
        </Expression>
        <OverallResults successes="2" failures="0" expectedFailures="0"/>
      </Section>
      <Section name="default - no arguments" filename="projects/<exe-name>/TestMain.cpp" >
        <Expression success="true" type="CHECK" filename="projects/<exe-name>/TestMain.cpp" >
          <Original>
            result
          </Original>
          <Expanded>
            {?}
          </Expanded>
        </Expression>
        <Expression success="true" type="CHECK" filename="projects/<exe-name>/TestMain.cpp" >
          <Original>
            config.processName == "test"
          </Original>
          <Expanded>
            "test" == "test"
          </Expanded>
        </Expression>
        <Expression success="true" type="CHECK" filename="projects/<exe-name>/TestMain.cpp" >
          <Original>
            config.shouldDebugBreak == false
          </Original>
          <Expanded>
            false == false
          </Expanded>
        </Expression>
        <Expression success="true" type="CHECK" filename="projects/<exe-name>/TestMain.cpp" >
          <Original>
            config.abortAfter == -1
          </Original>
          <Expanded>
            -1 == -1
          </Expanded>
        </Expression>
        <Expression success="true" type="CHECK" filename="projects/<exe-name>/TestMain.cpp" >
          <Original>
            config.noThrow == false
          </Original>
          <Expanded>
            false == false
          </Expanded>
        </Expression>
        <Expression success="true" type="CHECK" filename="projects/<exe-name>/TestMain.cpp" >
          <Original>
            config.reporterNames.empty()
          </Original>
          <Expanded>
            true
          </Expanded>
        </Expression>
        <OverallResults successes="6" failures="0" expectedFailures="0"/>
      </Section>
      <Section name="test lists" filename="projects/<exe-name>/TestMain.cpp" >
        <Section name="1 test" description="Specify one test case using" filename="projects/<exe-name>/TestMain.cpp" >
          <Expression success="true" type="CHECK" filename="projects/<exe-name>/TestMain.cpp" >
            <Original>
              result
            </Original>
            <Expanded>
              {?}
            </Expanded>
          </Expression>
          <Expression success="true" type="REQUIRE" filename="projects/<exe-name>/TestMain.cpp" >
            <Original>
              cfg.testSpec().matches(fakeTestCase("notIncluded")) == false
            </Original>
            <Expanded>
              false == false
            </Expanded>
          </Expression>
          <Expression success="true" type="REQUIRE" filename="projects/<exe-name>/TestMain.cpp" >
            <Original>
              cfg.testSpec().matches(fakeTestCase("test1"))
            </Original>
            <Expanded>
              true
            </Expanded>
          </Expression>
          <OverallResults successes="3" failures="0" expectedFailures="0"/>
        </Section>
        <OverallResults successes="3" failures="0" expectedFailures="0"/>
      </Section>
      <Section name="test lists" filename="projects/<exe-name>/TestMain.cpp" >
        <Section name="Specify one test case exclusion using exclude:" filename="projects/<exe-name>/TestMain.cpp" >
          <Expression success="true" type="CHECK" filename="projects/<exe-name>/TestMain.cpp" >
            <Original>
              result
            </Original>
            <Expanded>
              {?}
            </Expanded>
          </Expression>
          <Expression success="true" type="REQUIRE" filename="projects/<exe-name>/TestMain.cpp" >
            <Original>
              cfg.testSpec().matches(fakeTestCase("test1")) == false
            </Original>
            <Expanded>
              false == false
            </Expanded>
          </Expression>
          <Expression success="true" type="REQUIRE" filename="projects/<exe-name>/TestMain.cpp" >
            <Original>
              cfg.testSpec().matches(fakeTestCase("alwaysIncluded"))
            </Original>
            <Expanded>
              true
            </Expanded>
          </Expression>
          <OverallResults successes="3" failures="0" expectedFailures="0"/>
        </Section>
        <OverallResults successes="3" failures="0" expectedFailures="0"/>
      </Section>
      <Section name="test lists" filename="projects/<exe-name>/TestMain.cpp" >
        <Section name="Specify one test case exclusion using ~" filename="projects/<exe-name>/TestMain.cpp" >
          <Expression success="true" type="CHECK" filename="projects/<exe-name>/TestMain.cpp" >
            <Original>
              result
            </Original>
            <Expanded>
              {?}
            </Expanded>
          </Expression>
          <Expression success="true" type="REQUIRE" filename="projects/<exe-name>/TestMain.cpp" >
            <Original>
              cfg.testSpec().matches(fakeTestCase("test1")) == false
            </Original>
            <Expanded>
              false == false
            </Expanded>
          </Expression>
          <Expression success="true" type="REQUIRE" filename="projects/<exe-name>/TestMain.cpp" >
            <Original>
              cfg.testSpec().matches(fakeTestCase("alwaysIncluded"))
            </Original>
            <Expanded>
              true
            </Expanded>
          </Expression>
          <OverallResults successes="3" failures="0" expectedFailures="0"/>
        </Section>
        <OverallResults successes="3" failures="0" expectedFailures="0"/>
      </Section>
      <Section name="reporter" filename="projects/<exe-name>/TestMain.cpp" >
        <Section name="-r/console" filename="projects/<exe-name>/TestMain.cpp" >
          <Expression success="true" type="CHECK" filename="projects/<exe-name>/TestMain.cpp" >
            <Original>
              cli.parse({"test", "-r", "console"})
            </Original>
            <Expanded>
              {?}
            </Expanded>
          </Expression>
          <Expression success="true" type="REQUIRE" filename="projects/<exe-name>/TestMain.cpp" >
            <Original>
              config.reporterNames[0] == "console"
            </Original>
            <Expanded>
              "console" == "console"
            </Expanded>
          </Expression>
          <OverallResults successes="2" failures="0" expectedFailures="0"/>
        </Section>
        <OverallResults successes="2" failures="0" expectedFailures="0"/>
      </Section>
      <Section name="reporter" filename="projects/<exe-name>/TestMain.cpp" >
        <Section name="-r/xml" filename="projects/<exe-name>/TestMain.cpp" >
          <Expression success="true" type="CHECK" filename="projects/<exe-name>/TestMain.cpp" >
            <Original>
              cli.parse({"test", "-r", "xml"})
            </Original>
            <Expanded>
              {?}
            </Expanded>
          </Expression>
          <Expression success="true" type="REQUIRE" filename="projects/<exe-name>/TestMain.cpp" >
            <Original>
              config.reporterNames[0] == "xml"
            </Original>
            <Expanded>
              "xml" == "xml"
            </Expanded>
          </Expression>
          <OverallResults successes="2" failures="0" expectedFailures="0"/>
        </Section>
        <OverallResults successes="2" failures="0" expectedFailures="0"/>
      </Section>
      <Section name="reporter" filename="projects/<exe-name>/TestMain.cpp" >
        <Section name="-r xml and junit" filename="projects/<exe-name>/TestMain.cpp" >
          <Expression success="true" type="CHECK" filename="projects/<exe-name>/TestMain.cpp" >
            <Original>
              cli.parse({"test", "-r", "xml", "-r", "junit"})
            </Original>
            <Expanded>
              {?}
            </Expanded>
          </Expression>
          <Expression success="true" type="REQUIRE" filename="projects/<exe-name>/TestMain.cpp" >
            <Original>
              config.reporterNames.size() == 2
            </Original>
            <Expanded>
              2 == 2
            </Expanded>
          </Expression>
          <Expression success="true" type="REQUIRE" filename="projects/<exe-name>/TestMain.cpp" >
            <Original>
              config.reporterNames[0] == "xml"
            </Original>
            <Expanded>
              "xml" == "xml"
            </Expanded>
          </Expression>
          <Expression success="true" type="REQUIRE" filename="projects/<exe-name>/TestMain.cpp" >
            <Original>
              config.reporterNames[1] == "junit"
            </Original>
            <Expanded>
              "junit" == "junit"
            </Expanded>
          </Expression>
          <OverallResults successes="4" failures="0" expectedFailures="0"/>
        </Section>
        <OverallResults successes="4" failures="0" expectedFailures="0"/>
      </Section>
      <Section name="reporter" filename="projects/<exe-name>/TestMain.cpp" >
        <Section name="--reporter/junit" filename="projects/<exe-name>/TestMain.cpp" >
          <Expression success="true" type="CHECK" filename="projects/<exe-name>/TestMain.cpp" >
            <Original>
              cli.parse({"test", "--reporter", "junit"})
            </Original>
            <Expanded>
              {?}
            </Expanded>
          </Expression>
          <Expression success="true" type="REQUIRE" filename="projects/<exe-name>/TestMain.cpp" >
            <Original>
              config.reporterNames[0] == "junit"
            </Original>
            <Expanded>
              "junit" == "junit"
            </Expanded>
          </Expression>
          <OverallResults successes="2" failures="0" expectedFailures="0"/>
        </Section>
        <OverallResults successes="2" failures="0" expectedFailures="0"/>
      </Section>
      <Section name="debugger" filename="projects/<exe-name>/TestMain.cpp" >
        <Section name="-b" filename="projects/<exe-name>/TestMain.cpp" >
          <Expression success="true" type="CHECK" filename="projects/<exe-name>/TestMain.cpp" >
            <Original>
              cli.parse({"test", "-b"})
            </Original>
            <Expanded>
              {?}
            </Expanded>
          </Expression>
          <Expression success="true" type="REQUIRE" filename="projects/<exe-name>/TestMain.cpp" >
            <Original>
              config.shouldDebugBreak == true
            </Original>
            <Expanded>
              true == true
            </Expanded>
          </Expression>
          <OverallResults successes="2" failures="0" expectedFailures="0"/>
        </Section>
        <OverallResults successes="2" failures="0" expectedFailures="0"/>
      </Section>
      <Section name="debugger" filename="projects/<exe-name>/TestMain.cpp" >
        <Section name="--break" filename="projects/<exe-name>/TestMain.cpp" >
          <Expression success="true" type="CHECK" filename="projects/<exe-name>/TestMain.cpp" >
            <Original>
              cli.parse({"test", "--break"})
            </Original>
            <Expanded>
              {?}
            </Expanded>
          </Expression>
          <Expression success="true" type="REQUIRE" filename="projects/<exe-name>/TestMain.cpp" >
            <Original>
              config.shouldDebugBreak
            </Original>
            <Expanded>
              true
            </Expanded>
          </Expression>
          <OverallResults successes="2" failures="0" expectedFailures="0"/>
        </Section>
        <OverallResults successes="2" failures="0" expectedFailures="0"/>
      </Section>
      <Section name="abort" filename="projects/<exe-name>/TestMain.cpp" >
        <Section name="-a aborts after first failure" filename="projects/<exe-name>/TestMain.cpp" >
          <Expression success="true" type="CHECK" filename="projects/<exe-name>/TestMain.cpp" >
            <Original>
              cli.parse({"test", "-a"})
            </Original>
            <Expanded>
              {?}
            </Expanded>
          </Expression>
          <Expression success="true" type="REQUIRE" filename="projects/<exe-name>/TestMain.cpp" >
            <Original>
              config.abortAfter == 1
            </Original>
            <Expanded>
              1 == 1
            </Expanded>
          </Expression>
          <OverallResults successes="2" failures="0" expectedFailures="0"/>
        </Section>
        <OverallResults successes="2" failures="0" expectedFailures="0"/>
      </Section>
      <Section name="abort" filename="projects/<exe-name>/TestMain.cpp" >
        <Section name="-x 2 aborts after two failures" filename="projects/<exe-name>/TestMain.cpp" >
          <Expression success="true" type="CHECK" filename="projects/<exe-name>/TestMain.cpp" >
            <Original>
              cli.parse({"test", "-x", "2"})
            </Original>
            <Expanded>
              {?}
            </Expanded>
          </Expression>
          <Expression success="true" type="REQUIRE" filename="projects/<exe-name>/TestMain.cpp" >
            <Original>
              config.abortAfter == 2
            </Original>
            <Expanded>
              2 == 2
            </Expanded>
          </Expression>
          <OverallResults successes="2" failures="0" expectedFailures="0"/>
        </Section>
        <OverallResults successes="2" failures="0" expectedFailures="0"/>
      </Section>
      <Section name="abort" filename="projects/<exe-name>/TestMain.cpp" >
        <Section name="-x must be numeric" filename="projects/<exe-name>/TestMain.cpp" >
          <Expression success="true" type="CHECK" filename="projects/<exe-name>/TestMain.cpp" >
            <Original>
              !result
            </Original>
            <Expanded>
              true
            </Expanded>
          </Expression>
          <Expression success="true" type="REQUIRE_THAT" filename="projects/<exe-name>/TestMain.cpp" >
            <Original>
              result.errorMessage(), Contains("convert") &amp;&amp; Contains("oops")
            </Original>
            <Expanded>
              "Unable to convert 'oops' to destination type" ( contains: "convert" and contains: "oops" )
            </Expanded>
          </Expression>
          <OverallResults successes="2" failures="0" expectedFailures="0"/>
        </Section>
        <OverallResults successes="2" failures="0" expectedFailures="0"/>
      </Section>
      <Section name="nothrow" filename="projects/<exe-name>/TestMain.cpp" >
        <Section name="-e" filename="projects/<exe-name>/TestMain.cpp" >
          <Expression success="true" type="CHECK" filename="projects/<exe-name>/TestMain.cpp" >
            <Original>
              cli.parse({"test", "-e"})
            </Original>
            <Expanded>
              {?}
            </Expanded>
          </Expression>
          <Expression success="true" type="REQUIRE" filename="projects/<exe-name>/TestMain.cpp" >
            <Original>
              config.noThrow
            </Original>
            <Expanded>
              true
            </Expanded>
          </Expression>
          <OverallResults successes="2" failures="0" expectedFailures="0"/>
        </Section>
        <OverallResults successes="2" failures="0" expectedFailures="0"/>
      </Section>
      <Section name="nothrow" filename="projects/<exe-name>/TestMain.cpp" >
        <Section name="--nothrow" filename="projects/<exe-name>/TestMain.cpp" >
          <Expression success="true" type="CHECK" filename="projects/<exe-name>/TestMain.cpp" >
            <Original>
              cli.parse({"test", "--nothrow"})
            </Original>
            <Expanded>
              {?}
            </Expanded>
          </Expression>
          <Expression success="true" type="REQUIRE" filename="projects/<exe-name>/TestMain.cpp" >
            <Original>
              config.noThrow
            </Original>
            <Expanded>
              true
            </Expanded>
          </Expression>
          <OverallResults successes="2" failures="0" expectedFailures="0"/>
        </Section>
        <OverallResults successes="2" failures="0" expectedFailures="0"/>
      </Section>
      <Section name="output filename" filename="projects/<exe-name>/TestMain.cpp" >
        <Section name="-o filename" filename="projects/<exe-name>/TestMain.cpp" >
          <Expression success="true" type="CHECK" filename="projects/<exe-name>/TestMain.cpp" >
            <Original>
              cli.parse({"test", "-o", "filename.ext"})
            </Original>
            <Expanded>
              {?}
            </Expanded>
          </Expression>
          <Expression success="true" type="REQUIRE" filename="projects/<exe-name>/TestMain.cpp" >
            <Original>
              config.outputFilename == "filename.ext"
            </Original>
            <Expanded>
              "filename.ext" == "filename.ext"
            </Expanded>
          </Expression>
          <OverallResults successes="2" failures="0" expectedFailures="0"/>
        </Section>
        <OverallResults successes="2" failures="0" expectedFailures="0"/>
      </Section>
      <Section name="output filename" filename="projects/<exe-name>/TestMain.cpp" >
        <Section name="--out" filename="projects/<exe-name>/TestMain.cpp" >
          <Expression success="true" type="CHECK" filename="projects/<exe-name>/TestMain.cpp" >
            <Original>
              cli.parse({"test", "--out", "filename.ext"})
            </Original>
            <Expanded>
              {?}
            </Expanded>
          </Expression>
          <Expression success="true" type="REQUIRE" filename="projects/<exe-name>/TestMain.cpp" >
            <Original>
              config.outputFilename == "filename.ext"
            </Original>
            <Expanded>
              "filename.ext" == "filename.ext"
            </Expanded>
          </Expression>
          <OverallResults successes="2" failures="0" expectedFailures="0"/>
        </Section>
        <OverallResults successes="2" failures="0" expectedFailures="0"/>
      </Section>
      <Section name="combinations" filename="projects/<exe-name>/TestMain.cpp" >
        <Section name="Single character flags can be combined" filename="projects/<exe-name>/TestMain.cpp" >
          <Expression success="true" type="CHECK" filename="projects/<exe-name>/TestMain.cpp" >
            <Original>
              cli.parse({"test", "-abe"})
            </Original>
            <Expanded>
              {?}
            </Expanded>
          </Expression>
          <Expression success="true" type="CHECK" filename="projects/<exe-name>/TestMain.cpp" >
            <Original>
              config.abortAfter == 1
            </Original>
            <Expanded>
              1 == 1
            </Expanded>
          </Expression>
          <Expression success="true" type="CHECK" filename="projects/<exe-name>/TestMain.cpp" >
            <Original>
              config.shouldDebugBreak
            </Original>
            <Expanded>
              true
            </Expanded>
          </Expression>
          <Expression success="true" type="CHECK" filename="projects/<exe-name>/TestMain.cpp" >
            <Original>
              config.noThrow == true
            </Original>
            <Expanded>
              true == true
            </Expanded>
          </Expression>
          <OverallResults successes="4" failures="0" expectedFailures="0"/>
        </Section>
        <OverallResults successes="4" failures="0" expectedFailures="0"/>
      </Section>
      <Section name="use-colour" filename="projects/<exe-name>/TestMain.cpp" >
        <Section name="without option" filename="projects/<exe-name>/TestMain.cpp" >
          <Expression success="true" type="CHECK" filename="projects/<exe-name>/TestMain.cpp" >
            <Original>
              cli.parse({"test"})
            </Original>
            <Expanded>
              {?}
            </Expanded>
          </Expression>
          <Expression success="true" type="REQUIRE" filename="projects/<exe-name>/TestMain.cpp" >
            <Original>
              config.useColour == UseColour::Auto
            </Original>
            <Expanded>
              0 == 0
            </Expanded>
          </Expression>
          <OverallResults successes="2" failures="0" expectedFailures="0"/>
        </Section>
        <OverallResults successes="2" failures="0" expectedFailures="0"/>
      </Section>
      <Section name="use-colour" filename="projects/<exe-name>/TestMain.cpp" >
        <Section name="auto" filename="projects/<exe-name>/TestMain.cpp" >
          <Expression success="true" type="CHECK" filename="projects/<exe-name>/TestMain.cpp" >
            <Original>
              cli.parse({"test", "--use-colour", "auto"})
            </Original>
            <Expanded>
              {?}
            </Expanded>
          </Expression>
          <Expression success="true" type="REQUIRE" filename="projects/<exe-name>/TestMain.cpp" >
            <Original>
              config.useColour == UseColour::Auto
            </Original>
            <Expanded>
              0 == 0
            </Expanded>
          </Expression>
          <OverallResults successes="2" failures="0" expectedFailures="0"/>
        </Section>
        <OverallResults successes="2" failures="0" expectedFailures="0"/>
      </Section>
      <Section name="use-colour" filename="projects/<exe-name>/TestMain.cpp" >
        <Section name="yes" filename="projects/<exe-name>/TestMain.cpp" >
          <Expression success="true" type="CHECK" filename="projects/<exe-name>/TestMain.cpp" >
            <Original>
              cli.parse({"test", "--use-colour", "yes"})
            </Original>
            <Expanded>
              {?}
            </Expanded>
          </Expression>
          <Expression success="true" type="REQUIRE" filename="projects/<exe-name>/TestMain.cpp" >
            <Original>
              config.useColour == UseColour::Yes
            </Original>
            <Expanded>
              1 == 1
            </Expanded>
          </Expression>
          <OverallResults successes="2" failures="0" expectedFailures="0"/>
        </Section>
        <OverallResults successes="2" failures="0" expectedFailures="0"/>
      </Section>
      <Section name="use-colour" filename="projects/<exe-name>/TestMain.cpp" >
        <Section name="no" filename="projects/<exe-name>/TestMain.cpp" >
          <Expression success="true" type="CHECK" filename="projects/<exe-name>/TestMain.cpp" >
            <Original>
              cli.parse({"test", "--use-colour", "no"})
            </Original>
            <Expanded>
              {?}
            </Expanded>
          </Expression>
          <Expression success="true" type="REQUIRE" filename="projects/<exe-name>/TestMain.cpp" >
            <Original>
              config.useColour == UseColour::No
            </Original>
            <Expanded>
              2 == 2
            </Expanded>
          </Expression>
          <OverallResults successes="2" failures="0" expectedFailures="0"/>
        </Section>
        <OverallResults successes="2" failures="0" expectedFailures="0"/>
      </Section>
      <Section name="use-colour" filename="projects/<exe-name>/TestMain.cpp" >
        <Section name="error" filename="projects/<exe-name>/TestMain.cpp" >
          <Expression success="true" type="CHECK" filename="projects/<exe-name>/TestMain.cpp" >
            <Original>
              !result
            </Original>
            <Expanded>
              true
            </Expanded>
          </Expression>
          <Expression success="true" type="CHECK_THAT" filename="projects/<exe-name>/TestMain.cpp" >
            <Original>
              result.errorMessage(), Contains( "colour mode must be one of" )
            </Original>
            <Expanded>
              "colour mode must be one of: auto, yes or no. 'wrong' not recognised" contains: "colour mode must be one of"
            </Expanded>
          </Expression>
          <OverallResults successes="2" failures="0" expectedFailures="0"/>
        </Section>
        <OverallResults successes="2" failures="0" expectedFailures="0"/>
      </Section>
      <OverallResult success="true"/>
    </TestCase>
    <TestCase name="Reconstruction should be based on stringification: #914" tags="[.][Decomposition][failing]" filename="projects/<exe-name>/DecompositionTests.cpp" >
      <Expression success="false" type="CHECK" filename="projects/<exe-name>/DecompositionTests.cpp" >
        <Original>
          truthy(false)
        </Original>
        <Expanded>
          Hey, its truthy!
        </Expanded>
      </Expression>
      <OverallResult success="false"/>
    </TestCase>
    <TestCase name="SUCCEED counts as a test pass" tags="[messages]" filename="projects/<exe-name>/MessageTests.cpp" >
      <OverallResult success="true"/>
    </TestCase>
    <TestCase name="SUCCESS does not require an argument" tags="[.][messages]" filename="projects/<exe-name>/MessageTests.cpp" >
      <OverallResult success="true"/>
    </TestCase>
    <TestCase name="Scenario: BDD tests requiring Fixtures to provide commonly-accessed data or methods" tags="[bdd][fixtures]" filename="projects/<exe-name>/BDDTests.cpp" >
      <Section name="Given: No operations precede me" filename="projects/<exe-name>/BDDTests.cpp" >
        <Expression success="true" type="REQUIRE" filename="projects/<exe-name>/BDDTests.cpp" >
          <Original>
            before == 0
          </Original>
          <Expanded>
            0 == 0
          </Expanded>
        </Expression>
        <Section name="When: We get the count" filename="projects/<exe-name>/BDDTests.cpp" >
          <Section name="Then: Subsequently values are higher" filename="projects/<exe-name>/BDDTests.cpp" >
            <Expression success="true" type="REQUIRE" filename="projects/<exe-name>/BDDTests.cpp" >
              <Original>
                after > before
              </Original>
              <Expanded>
                1 > 0
              </Expanded>
            </Expression>
            <OverallResults successes="1" failures="0" expectedFailures="0"/>
          </Section>
          <OverallResults successes="1" failures="0" expectedFailures="0"/>
        </Section>
        <OverallResults successes="2" failures="0" expectedFailures="0"/>
      </Section>
      <OverallResult success="true"/>
    </TestCase>
    <TestCase name="Scenario: Do that thing with the thing" tags="[Tags]" filename="projects/<exe-name>/BDDTests.cpp" >
      <Section name="Given: This stuff exists" filename="projects/<exe-name>/BDDTests.cpp" >
        <Section name="When: I do this" filename="projects/<exe-name>/BDDTests.cpp" >
          <Section name="Then: it should do this" filename="projects/<exe-name>/BDDTests.cpp" >
            <Expression success="true" type="REQUIRE" filename="projects/<exe-name>/BDDTests.cpp" >
              <Original>
                itDoesThis()
              </Original>
              <Expanded>
                true
              </Expanded>
            </Expression>
            <Section name="And: do that" filename="projects/<exe-name>/BDDTests.cpp" >
              <Expression success="true" type="REQUIRE" filename="projects/<exe-name>/BDDTests.cpp" >
                <Original>
                  itDoesThat()
                </Original>
                <Expanded>
                  true
                </Expanded>
              </Expression>
              <OverallResults successes="1" failures="0" expectedFailures="0"/>
            </Section>
            <OverallResults successes="2" failures="0" expectedFailures="0"/>
          </Section>
          <OverallResults successes="2" failures="0" expectedFailures="0"/>
        </Section>
        <OverallResults successes="2" failures="0" expectedFailures="0"/>
      </Section>
      <OverallResult success="true"/>
    </TestCase>
    <TestCase name="Scenario: This is a really long scenario name to see how the list command deals with wrapping" tags="[anotherReallyLongTagNameButThisOneHasNoObviousWrapPointsSoShouldSplitWithinAWordUsingADashCharacter][long][lots][one very long tag name that should cause line wrapping writing out using the list command][tags][verbose][very long tags]" filename="projects/<exe-name>/BDDTests.cpp" >
      <Section name="Given: A section name that is so long that it cannot fit in a single console width" filename="projects/<exe-name>/BDDTests.cpp" >
        <Section name="When: The test headers are printed as part of the normal running of the scenario" filename="projects/<exe-name>/BDDTests.cpp" >
          <Section name="Then: The, deliberately very long and overly verbose (you see what I did there?) section names must wrap, along with an indent" filename="projects/<exe-name>/BDDTests.cpp" >
            <OverallResults successes="1" failures="0" expectedFailures="0"/>
          </Section>
          <OverallResults successes="1" failures="0" expectedFailures="0"/>
        </Section>
        <OverallResults successes="1" failures="0" expectedFailures="0"/>
      </Section>
      <OverallResult success="true"/>
    </TestCase>
    <TestCase name="Scenario: Vector resizing affects size and capacity" tags="[bdd][capacity][size][vector]" filename="projects/<exe-name>/BDDTests.cpp" >
      <Section name="Given: an empty vector" filename="projects/<exe-name>/BDDTests.cpp" >
        <Expression success="true" type="REQUIRE" filename="projects/<exe-name>/BDDTests.cpp" >
          <Original>
            v.size() == 0
          </Original>
          <Expanded>
            0 == 0
          </Expanded>
        </Expression>
        <Section name="When: it is made larger" filename="projects/<exe-name>/BDDTests.cpp" >
          <Section name="Then: the size and capacity go up" filename="projects/<exe-name>/BDDTests.cpp" >
            <Expression success="true" type="REQUIRE" filename="projects/<exe-name>/BDDTests.cpp" >
              <Original>
                v.size() == 10
              </Original>
              <Expanded>
                10 == 10
              </Expanded>
            </Expression>
            <Expression success="true" type="REQUIRE" filename="projects/<exe-name>/BDDTests.cpp" >
              <Original>
                v.capacity() >= 10
              </Original>
              <Expanded>
                10 >= 10
              </Expanded>
            </Expression>
            <Section name="And when: it is made smaller again" filename="projects/<exe-name>/BDDTests.cpp" >
              <Section name="Then: the size goes down but the capacity stays the same" filename="projects/<exe-name>/BDDTests.cpp" >
                <Expression success="true" type="REQUIRE" filename="projects/<exe-name>/BDDTests.cpp" >
                  <Original>
                    v.size() == 5
                  </Original>
                  <Expanded>
                    5 == 5
                  </Expanded>
                </Expression>
                <Expression success="true" type="REQUIRE" filename="projects/<exe-name>/BDDTests.cpp" >
                  <Original>
                    v.capacity() >= 10
                  </Original>
                  <Expanded>
                    10 >= 10
                  </Expanded>
                </Expression>
                <OverallResults successes="2" failures="0" expectedFailures="0"/>
              </Section>
              <OverallResults successes="2" failures="0" expectedFailures="0"/>
            </Section>
            <OverallResults successes="4" failures="0" expectedFailures="0"/>
          </Section>
          <OverallResults successes="4" failures="0" expectedFailures="0"/>
        </Section>
        <OverallResults successes="5" failures="0" expectedFailures="0"/>
      </Section>
      <Section name="Given: an empty vector" filename="projects/<exe-name>/BDDTests.cpp" >
        <Expression success="true" type="REQUIRE" filename="projects/<exe-name>/BDDTests.cpp" >
          <Original>
            v.size() == 0
          </Original>
          <Expanded>
            0 == 0
          </Expanded>
        </Expression>
        <Section name="When: we reserve more space" filename="projects/<exe-name>/BDDTests.cpp" >
          <Section name="Then: The capacity is increased but the size remains the same" filename="projects/<exe-name>/BDDTests.cpp" >
            <Expression success="true" type="REQUIRE" filename="projects/<exe-name>/BDDTests.cpp" >
              <Original>
                v.capacity() >= 10
              </Original>
              <Expanded>
                10 >= 10
              </Expanded>
            </Expression>
            <Expression success="true" type="REQUIRE" filename="projects/<exe-name>/BDDTests.cpp" >
              <Original>
                v.size() == 0
              </Original>
              <Expanded>
                0 == 0
              </Expanded>
            </Expression>
            <OverallResults successes="2" failures="0" expectedFailures="0"/>
          </Section>
          <OverallResults successes="2" failures="0" expectedFailures="0"/>
        </Section>
        <OverallResults successes="3" failures="0" expectedFailures="0"/>
      </Section>
      <OverallResult success="true"/>
    </TestCase>
    <TestCase name="Sends stuff to stdout and stderr" tags="[.]" filename="projects/<exe-name>/MiscTests.cpp" >
      <OverallResult success="true">
        <StdOut>
A string sent directly to stdout
        </StdOut>
        <StdErr>
A string sent directly to stderr
        </StdErr>
      </OverallResult>
    </TestCase>
    <TestCase name="Some simple comparisons between doubles" tags="[Approx]" filename="projects/<exe-name>/ApproxTests.cpp" >
      <Expression success="true" type="REQUIRE" filename="projects/<exe-name>/ApproxTests.cpp" >
        <Original>
          d == Approx( 1.23 )
        </Original>
        <Expanded>
          1.23 == Approx( 1.23 )
        </Expanded>
      </Expression>
      <Expression success="true" type="REQUIRE" filename="projects/<exe-name>/ApproxTests.cpp" >
        <Original>
          d != Approx( 1.22 )
        </Original>
        <Expanded>
          1.23 != Approx( 1.22 )
        </Expanded>
      </Expression>
      <Expression success="true" type="REQUIRE" filename="projects/<exe-name>/ApproxTests.cpp" >
        <Original>
          d != Approx( 1.24 )
        </Original>
        <Expanded>
          1.23 != Approx( 1.24 )
        </Expanded>
      </Expression>
      <Expression success="true" type="REQUIRE" filename="projects/<exe-name>/ApproxTests.cpp" >
        <Original>
          Approx( d ) == 1.23
        </Original>
        <Expanded>
          Approx( 1.23 ) == 1.23
        </Expanded>
      </Expression>
      <Expression success="true" type="REQUIRE" filename="projects/<exe-name>/ApproxTests.cpp" >
        <Original>
          Approx( d ) != 1.22
        </Original>
        <Expanded>
          Approx( 1.23 ) != 1.22
        </Expanded>
      </Expression>
      <Expression success="true" type="REQUIRE" filename="projects/<exe-name>/ApproxTests.cpp" >
        <Original>
          Approx( d ) != 1.24
        </Original>
        <Expanded>
          Approx( 1.23 ) != 1.24
        </Expanded>
      </Expression>
      <Expression success="true" type="REQUIRE" filename="projects/<exe-name>/ApproxTests.cpp" >
        <Original>
          INFINITY == Approx(INFINITY)
        </Original>
        <Expanded>
          inff == Approx( inf )
        </Expanded>
      </Expression>
      <OverallResult success="true"/>
    </TestCase>
    <TestCase name="Standard output from all sections is reported" tags="[.][messages]" filename="projects/<exe-name>/MessageTests.cpp" >
      <Section name="one" filename="projects/<exe-name>/MessageTests.cpp" >
        <OverallResults successes="0" failures="1" expectedFailures="0"/>
      </Section>
      <Section name="two" filename="projects/<exe-name>/MessageTests.cpp" >
        <OverallResults successes="0" failures="1" expectedFailures="0"/>
      </Section>
      <OverallResult success="false">
        <StdOut>
Message from section one
Message from section two
        </StdOut>
      </OverallResult>
    </TestCase>
    <TestCase name="StartsWith string matcher" tags="[.][failing][matchers]" filename="projects/<exe-name>/MatchersTests.cpp" >
      <Expression success="false" type="CHECK_THAT" filename="projects/<exe-name>/MatchersTests.cpp" >
        <Original>
          testStringForMatching(), StartsWith( "string" )
        </Original>
        <Expanded>
          "this string contains 'abc' as a substring" starts with: "string"
        </Expanded>
      </Expression>
      <OverallResult success="false"/>
    </TestCase>
    <TestCase name="String matchers" tags="[matchers]" filename="projects/<exe-name>/MatchersTests.cpp" >
      <Expression success="true" type="REQUIRE_THAT" filename="projects/<exe-name>/MatchersTests.cpp" >
        <Original>
          testStringForMatching(), Contains( "string" )
        </Original>
        <Expanded>
          "this string contains 'abc' as a substring" contains: "string"
        </Expanded>
      </Expression>
      <Expression success="true" type="CHECK_THAT" filename="projects/<exe-name>/MatchersTests.cpp" >
        <Original>
          testStringForMatching(), Contains( "abc" )
        </Original>
        <Expanded>
          "this string contains 'abc' as a substring" contains: "abc"
        </Expanded>
      </Expression>
      <Expression success="true" type="CHECK_THAT" filename="projects/<exe-name>/MatchersTests.cpp" >
        <Original>
          testStringForMatching(), StartsWith( "this" )
        </Original>
        <Expanded>
          "this string contains 'abc' as a substring" starts with: "this"
        </Expanded>
      </Expression>
      <Expression success="true" type="CHECK_THAT" filename="projects/<exe-name>/MatchersTests.cpp" >
        <Original>
          testStringForMatching(), EndsWith( "substring" )
        </Original>
        <Expanded>
          "this string contains 'abc' as a substring" ends with: "substring"
        </Expanded>
      </Expression>
      <OverallResult success="true"/>
    </TestCase>
    <TestCase name="StringRef" tags="[Strings]" filename="projects/<exe-name>/StringRef.tests.cpp" >
      <Section name="Empty string" filename="projects/<exe-name>/StringRef.tests.cpp" >
        <Expression success="true" type="REQUIRE" filename="projects/<exe-name>/StringRef.tests.cpp" >
          <Original>
            empty.empty()
          </Original>
          <Expanded>
            true
          </Expanded>
        </Expression>
        <Expression success="true" type="REQUIRE" filename="projects/<exe-name>/StringRef.tests.cpp" >
          <Original>
            empty.size() == 0
          </Original>
          <Expanded>
            0 == 0
          </Expanded>
        </Expression>
        <Expression success="true" type="REQUIRE" filename="projects/<exe-name>/StringRef.tests.cpp" >
          <Original>
            std::strcmp( empty.c_str(), "" ) == 0
          </Original>
          <Expanded>
            0 == 0
          </Expanded>
        </Expression>
        <OverallResults successes="3" failures="0" expectedFailures="0"/>
      </Section>
      <Section name="From string literal" filename="projects/<exe-name>/StringRef.tests.cpp" >
        <Expression success="true" type="REQUIRE" filename="projects/<exe-name>/StringRef.tests.cpp" >
          <Original>
            s.empty() == false
          </Original>
          <Expanded>
            false == false
          </Expanded>
        </Expression>
        <Expression success="true" type="REQUIRE" filename="projects/<exe-name>/StringRef.tests.cpp" >
          <Original>
            s.size() == 5
          </Original>
          <Expanded>
            5 == 5
          </Expanded>
        </Expression>
        <Expression success="true" type="REQUIRE" filename="projects/<exe-name>/StringRef.tests.cpp" >
          <Original>
            isSubstring( s ) == false
          </Original>
          <Expanded>
            false == false
          </Expanded>
        </Expression>
        <Expression success="true" type="REQUIRE" filename="projects/<exe-name>/StringRef.tests.cpp" >
          <Original>
            std::strcmp( rawChars, "hello" ) == 0
          </Original>
          <Expanded>
            0 == 0
          </Expanded>
        </Expression>
        <Section name="c_str() does not cause copy" filename="projects/<exe-name>/StringRef.tests.cpp" >
          <Expression success="true" type="REQUIRE" filename="projects/<exe-name>/StringRef.tests.cpp" >
            <Original>
              isOwned( s ) == false
            </Original>
            <Expanded>
              false == false
            </Expanded>
          </Expression>
          <Expression success="true" type="REQUIRE" filename="projects/<exe-name>/StringRef.tests.cpp" >
            <Original>
              s.c_str() == rawChars
            </Original>
            <Expanded>
              "hello" == "hello"
            </Expanded>
          </Expression>
          <Expression success="true" type="REQUIRE" filename="projects/<exe-name>/StringRef.tests.cpp" >
            <Original>
              isOwned( s ) == false
            </Original>
            <Expanded>
              false == false
            </Expanded>
          </Expression>
          <OverallResults successes="3" failures="0" expectedFailures="0"/>
        </Section>
        <OverallResults successes="7" failures="0" expectedFailures="0"/>
      </Section>
      <Section name="From sub-string" filename="projects/<exe-name>/StringRef.tests.cpp" >
        <Expression success="true" type="REQUIRE" filename="projects/<exe-name>/StringRef.tests.cpp" >
          <Original>
            original == "original"
          </Original>
          <Expanded>
            original == "original"
          </Expanded>
        </Expression>
        <Expression success="false" type="REQUIRE" filename="projects/<exe-name>/StringRef.tests.cpp" >
          <Original>
            isSubstring( original )
          </Original>
          <Expanded>
            false
          </Expanded>
        </Expression>
        <OverallResults successes="1" failures="1" expectedFailures="0"/>
      </Section>
      <Section name="Substrings" filename="projects/<exe-name>/StringRef.tests.cpp" >
        <Section name="zero-based substring" filename="projects/<exe-name>/StringRef.tests.cpp" >
          <Expression success="true" type="REQUIRE" filename="projects/<exe-name>/StringRef.tests.cpp" >
            <Original>
              ss.empty() == false
            </Original>
            <Expanded>
              false == false
            </Expanded>
          </Expression>
          <Expression success="true" type="REQUIRE" filename="projects/<exe-name>/StringRef.tests.cpp" >
            <Original>
              ss.size() == 5
            </Original>
            <Expanded>
              5 == 5
            </Expanded>
          </Expression>
          <Expression success="true" type="REQUIRE" filename="projects/<exe-name>/StringRef.tests.cpp" >
            <Original>
              std::strcmp( ss.c_str(), "hello" ) == 0
            </Original>
            <Expanded>
              0 == 0
            </Expanded>
          </Expression>
          <Expression success="true" type="REQUIRE" filename="projects/<exe-name>/StringRef.tests.cpp" >
            <Original>
              ss == "hello"
            </Original>
            <Expanded>
              hello == "hello"
            </Expanded>
          </Expression>
          <OverallResults successes="4" failures="0" expectedFailures="0"/>
        </Section>
        <OverallResults successes="4" failures="0" expectedFailures="0"/>
      </Section>
      <Section name="Substrings" filename="projects/<exe-name>/StringRef.tests.cpp" >
        <Section name="c_str() causes copy" filename="projects/<exe-name>/StringRef.tests.cpp" >
          <Expression success="true" type="REQUIRE" filename="projects/<exe-name>/StringRef.tests.cpp" >
            <Original>
              isSubstring( ss )
            </Original>
            <Expanded>
              true
            </Expanded>
          </Expression>
          <Expression success="true" type="REQUIRE" filename="projects/<exe-name>/StringRef.tests.cpp" >
            <Original>
              isOwned( ss ) == false
            </Original>
            <Expanded>
              false == false
            </Expanded>
          </Expression>
          <Expression success="true" type="REQUIRE" filename="projects/<exe-name>/StringRef.tests.cpp" >
            <Original>
              rawChars == data( s )
            </Original>
            <Expanded>
              "hello world!" == "hello world!"
            </Expanded>
          </Expression>
          <Expression success="true" type="REQUIRE" filename="projects/<exe-name>/StringRef.tests.cpp" >
            <Original>
              ss.c_str() != rawChars
            </Original>
            <Expanded>
              "hello" != "hello world!"
            </Expanded>
          </Expression>
          <Expression success="true" type="REQUIRE" filename="projects/<exe-name>/StringRef.tests.cpp" >
            <Original>
              isSubstring( ss ) == false
            </Original>
            <Expanded>
              false == false
            </Expanded>
          </Expression>
          <Expression success="true" type="REQUIRE" filename="projects/<exe-name>/StringRef.tests.cpp" >
            <Original>
              isOwned( ss )
            </Original>
            <Expanded>
              true
            </Expanded>
          </Expression>
          <Expression success="true" type="REQUIRE" filename="projects/<exe-name>/StringRef.tests.cpp" >
            <Original>
              data( ss ) != data( s )
            </Original>
            <Expanded>
              "hello" != "hello world!"
            </Expanded>
          </Expression>
          <OverallResults successes="7" failures="0" expectedFailures="0"/>
        </Section>
        <OverallResults successes="7" failures="0" expectedFailures="0"/>
      </Section>
      <Section name="Substrings" filename="projects/<exe-name>/StringRef.tests.cpp" >
        <Section name="non-zero-based substring" filename="projects/<exe-name>/StringRef.tests.cpp" >
          <Expression success="true" type="REQUIRE" filename="projects/<exe-name>/StringRef.tests.cpp" >
            <Original>
              ss.size() == 6
            </Original>
            <Expanded>
              6 == 6
            </Expanded>
          </Expression>
          <Expression success="true" type="REQUIRE" filename="projects/<exe-name>/StringRef.tests.cpp" >
            <Original>
              std::strcmp( ss.c_str(), "world!" ) == 0
            </Original>
            <Expanded>
              0 == 0
            </Expanded>
          </Expression>
          <OverallResults successes="2" failures="0" expectedFailures="0"/>
        </Section>
        <OverallResults successes="2" failures="0" expectedFailures="0"/>
      </Section>
      <Section name="Substrings" filename="projects/<exe-name>/StringRef.tests.cpp" >
        <Section name="Pointer values of full refs should match" filename="projects/<exe-name>/StringRef.tests.cpp" >
          <Expression success="true" type="REQUIRE" filename="projects/<exe-name>/StringRef.tests.cpp" >
            <Original>
              s.c_str() == s2.c_str()
            </Original>
            <Expanded>
              "hello world!" == "hello world!"
            </Expanded>
          </Expression>
          <OverallResults successes="1" failures="0" expectedFailures="0"/>
        </Section>
        <OverallResults successes="1" failures="0" expectedFailures="0"/>
      </Section>
      <Section name="Substrings" filename="projects/<exe-name>/StringRef.tests.cpp" >
        <Section name="Pointer values of substring refs should not match" filename="projects/<exe-name>/StringRef.tests.cpp" >
          <Expression success="true" type="REQUIRE" filename="projects/<exe-name>/StringRef.tests.cpp" >
            <Original>
              s.c_str() != ss.c_str()
            </Original>
            <Expanded>
              "hello world!" != "hello"
            </Expanded>
          </Expression>
          <OverallResults successes="1" failures="0" expectedFailures="0"/>
        </Section>
        <OverallResults successes="1" failures="0" expectedFailures="0"/>
      </Section>
      <Section name="Comparisons" filename="projects/<exe-name>/StringRef.tests.cpp" >
        <Expression success="true" type="REQUIRE" filename="projects/<exe-name>/StringRef.tests.cpp" >
          <Original>
            StringRef("hello") == StringRef("hello")
          </Original>
          <Expanded>
            hello == hello
          </Expanded>
        </Expression>
        <Expression success="true" type="REQUIRE" filename="projects/<exe-name>/StringRef.tests.cpp" >
          <Original>
            StringRef("hello") != StringRef("cello")
          </Original>
          <Expanded>
            hello != cello
          </Expanded>
        </Expression>
        <OverallResults successes="2" failures="0" expectedFailures="0"/>
      </Section>
      <Section name="from std::string" filename="projects/<exe-name>/StringRef.tests.cpp" >
        <Section name="implicitly constructed" filename="projects/<exe-name>/StringRef.tests.cpp" >
          <Expression success="true" type="REQUIRE" filename="projects/<exe-name>/StringRef.tests.cpp" >
            <Original>
              sr == "a standard string"
            </Original>
            <Expanded>
              a standard string == "a standard string"
            </Expanded>
          </Expression>
          <Expression success="true" type="REQUIRE" filename="projects/<exe-name>/StringRef.tests.cpp" >
            <Original>
              sr.size() == stdStr.size()
            </Original>
            <Expanded>
              17 == 17
            </Expanded>
          </Expression>
          <OverallResults successes="2" failures="0" expectedFailures="0"/>
        </Section>
        <OverallResults successes="2" failures="0" expectedFailures="0"/>
      </Section>
      <Section name="from std::string" filename="projects/<exe-name>/StringRef.tests.cpp" >
        <Section name="explicitly constructed" filename="projects/<exe-name>/StringRef.tests.cpp" >
          <Expression success="true" type="REQUIRE" filename="projects/<exe-name>/StringRef.tests.cpp" >
            <Original>
              sr == "a standard string"
            </Original>
            <Expanded>
              a standard string == "a standard string"
            </Expanded>
          </Expression>
          <Expression success="true" type="REQUIRE" filename="projects/<exe-name>/StringRef.tests.cpp" >
            <Original>
              sr.size() == stdStr.size()
            </Original>
            <Expanded>
              17 == 17
            </Expanded>
          </Expression>
          <OverallResults successes="2" failures="0" expectedFailures="0"/>
        </Section>
        <OverallResults successes="2" failures="0" expectedFailures="0"/>
      </Section>
      <Section name="from std::string" filename="projects/<exe-name>/StringRef.tests.cpp" >
        <Section name="assigned" filename="projects/<exe-name>/StringRef.tests.cpp" >
          <Expression success="true" type="REQUIRE" filename="projects/<exe-name>/StringRef.tests.cpp" >
            <Original>
              sr == "a standard string"
            </Original>
            <Expanded>
              a standard string == "a standard string"
            </Expanded>
          </Expression>
          <Expression success="true" type="REQUIRE" filename="projects/<exe-name>/StringRef.tests.cpp" >
            <Original>
              sr.size() == stdStr.size()
            </Original>
            <Expanded>
              17 == 17
            </Expanded>
          </Expression>
          <OverallResults successes="2" failures="0" expectedFailures="0"/>
        </Section>
        <OverallResults successes="2" failures="0" expectedFailures="0"/>
      </Section>
      <Section name="to std::string" filename="projects/<exe-name>/StringRef.tests.cpp" >
        <Section name="implicitly constructed" filename="projects/<exe-name>/StringRef.tests.cpp" >
          <Expression success="true" type="REQUIRE" filename="projects/<exe-name>/StringRef.tests.cpp" >
            <Original>
              stdStr == "a stringref"
            </Original>
            <Expanded>
              "a stringref" == "a stringref"
            </Expanded>
          </Expression>
          <Expression success="true" type="REQUIRE" filename="projects/<exe-name>/StringRef.tests.cpp" >
            <Original>
              stdStr.size() == sr.size()
            </Original>
            <Expanded>
              11 == 11
            </Expanded>
          </Expression>
          <OverallResults successes="2" failures="0" expectedFailures="0"/>
        </Section>
        <OverallResults successes="2" failures="0" expectedFailures="0"/>
      </Section>
      <Section name="to std::string" filename="projects/<exe-name>/StringRef.tests.cpp" >
        <Section name="explicitly constructed" filename="projects/<exe-name>/StringRef.tests.cpp" >
          <Expression success="true" type="REQUIRE" filename="projects/<exe-name>/StringRef.tests.cpp" >
            <Original>
              stdStr == "a stringref"
            </Original>
            <Expanded>
              "a stringref" == "a stringref"
            </Expanded>
          </Expression>
          <Expression success="true" type="REQUIRE" filename="projects/<exe-name>/StringRef.tests.cpp" >
            <Original>
              stdStr.size() == sr.size()
            </Original>
            <Expanded>
              11 == 11
            </Expanded>
          </Expression>
          <OverallResults successes="2" failures="0" expectedFailures="0"/>
        </Section>
        <OverallResults successes="2" failures="0" expectedFailures="0"/>
      </Section>
      <Section name="to std::string" filename="projects/<exe-name>/StringRef.tests.cpp" >
        <Section name="assigned" filename="projects/<exe-name>/StringRef.tests.cpp" >
          <Expression success="true" type="REQUIRE" filename="projects/<exe-name>/StringRef.tests.cpp" >
            <Original>
              stdStr == "a stringref"
            </Original>
            <Expanded>
              "a stringref" == "a stringref"
            </Expanded>
          </Expression>
          <Expression success="true" type="REQUIRE" filename="projects/<exe-name>/StringRef.tests.cpp" >
            <Original>
              stdStr.size() == sr.size()
            </Original>
            <Expanded>
              11 == 11
            </Expanded>
          </Expression>
          <OverallResults successes="2" failures="0" expectedFailures="0"/>
        </Section>
        <OverallResults successes="2" failures="0" expectedFailures="0"/>
      </Section>
      <OverallResult success="false"/>
    </TestCase>
    <TestCase name="Stringifying std::chrono::duration helpers" tags="[chrono][toString]" filename="projects/<exe-name>/ToStringChrono.cpp" >
      <Expression success="true" type="REQUIRE" filename="projects/<exe-name>/ToStringChrono.cpp" >
        <Original>
          minute == seconds
        </Original>
        <Expanded>
          1 m == 60 s
        </Expanded>
      </Expression>
<<<<<<< HEAD
      <Expression success="true" type="REQUIRE" filename="projects/<exe-name>/ApproxTests.cpp" >
        <Original>
          0 == Approx(0)
        </Original>
        <Expanded>
          0 == Approx( 0.0 )
        </Expanded>
      </Expression>
      <OverallResult success="true"/>
    </TestCase>
    <TestCase name="Standard error is reported and redirected" tags="[.][hide][messages]" filename="projects/<exe-name>/MessageTests.cpp" >
      <Section name="std::cerr" filename="projects/<exe-name>/MessageTests.cpp" >
        <OverallResults successes="0" failures="1" expectedFailures="0"/>
      </Section>
      <Section name="std::clog" filename="projects/<exe-name>/MessageTests.cpp" >
        <OverallResults successes="0" failures="1" expectedFailures="0"/>
      </Section>
      <Section name="Interleaved writes to cerr and clog" filename="projects/<exe-name>/MessageTests.cpp" >
        <OverallResults successes="0" failures="1" expectedFailures="0"/>
      </Section>
      <OverallResult success="false">
        <StdErr>
Write to std::cerr
Write to std::clog
Interleaved writes to error streams
        </StdErr>
      </OverallResult>
    </TestCase>
    <TestCase name="Standard output from all sections is reported" tags="[.][hide][messages]" filename="projects/<exe-name>/MessageTests.cpp" >
      <Section name="one" filename="projects/<exe-name>/MessageTests.cpp" >
        <OverallResults successes="0" failures="1" expectedFailures="0"/>
      </Section>
      <Section name="two" filename="projects/<exe-name>/MessageTests.cpp" >
        <OverallResults successes="0" failures="1" expectedFailures="0"/>
      </Section>
      <OverallResult success="false">
        <StdOut>
Message from section one
Message from section two
        </StdOut>
      </OverallResult>
    </TestCase>
    <TestCase name="StartsWith string matcher" tags="[.][failing][hide][matchers]" filename="projects/<exe-name>/MatchersTests.cpp" >
      <Expression success="false" type="CHECK_THAT" filename="projects/<exe-name>/MatchersTests.cpp" >
=======
      <Expression success="true" type="REQUIRE" filename="projects/<exe-name>/ToStringChrono.cpp" >
>>>>>>> b119ebdd
        <Original>
          hour != seconds
        </Original>
        <Expanded>
          1 h != 60 s
        </Expanded>
      </Expression>
      <Expression success="true" type="REQUIRE" filename="projects/<exe-name>/ToStringChrono.cpp" >
        <Original>
          micro != milli
        </Original>
        <Expanded>
          1 us != 1 ms
        </Expanded>
      </Expression>
      <Expression success="true" type="REQUIRE" filename="projects/<exe-name>/ToStringChrono.cpp" >
        <Original>
          nano != micro
        </Original>
        <Expanded>
          1 ns != 1 us
        </Expanded>
      </Expression>
      <OverallResult success="true"/>
    </TestCase>
    <TestCase name="Stringifying std::chrono::duration with weird ratios" tags="[chrono][toString]" filename="projects/<exe-name>/ToStringChrono.cpp" >
      <Expression success="true" type="REQUIRE" filename="projects/<exe-name>/ToStringChrono.cpp" >
        <Original>
          half_minute != femto_second
        </Original>
        <Expanded>
          1 [30/1]s != 1 fs
        </Expanded>
      </Expression>
      <OverallResult success="true"/>
    </TestCase>
    <TestCase name="Stringifying std::chrono::time_point&lt;system_clock>" tags="[chrono][toString]" filename="projects/<exe-name>/ToStringChrono.cpp" >
      <Expression success="true" type="REQUIRE" filename="projects/<exe-name>/ToStringChrono.cpp" >
        <Original>
          now != later
        </Original>
        <Expanded>
          {iso8601-timestamp}
!=
{iso8601-timestamp}
        </Expanded>
      </Expression>
      <OverallResult success="true"/>
    </TestCase>
    <TestCase name="Tabs and newlines show in output" tags="[.][failing][whitespace]" filename="projects/<exe-name>/MiscTests.cpp" >
      <Expression success="false" type="CHECK" filename="projects/<exe-name>/MiscTests.cpp" >
        <Original>
          s1 == s2
        </Original>
        <Expanded>
          "if ($b == 10) {
		$a	= 20;
}"
==
"if ($b == 10) {
	$a = 20;
}
"
        </Expanded>
      </Expression>
      <OverallResult success="false"/>
    </TestCase>
    <TestCase name="Tag alias can be registered against tag patterns" filename="projects/<exe-name>/TagAliasTests.cpp" >
      <Section name="The same tag alias can only be registered once" filename="projects/<exe-name>/TagAliasTests.cpp" >
        <Expression success="true" type="CHECK_THAT" filename="projects/<exe-name>/TagAliasTests.cpp" >
          <Original>
            what, Contains( "[@zzz]" )
          </Original>
          <Expanded>
            "error: tag alias, '[@zzz]' already registered.
	First seen at: file:2
	Redefined at: file:10" contains: "[@zzz]"
          </Expanded>
        </Expression>
        <Expression success="true" type="CHECK_THAT" filename="projects/<exe-name>/TagAliasTests.cpp" >
          <Original>
            what, Contains( "file" )
          </Original>
          <Expanded>
            "error: tag alias, '[@zzz]' already registered.
	First seen at: file:2
	Redefined at: file:10" contains: "file"
          </Expanded>
        </Expression>
        <Expression success="true" type="CHECK_THAT" filename="projects/<exe-name>/TagAliasTests.cpp" >
          <Original>
            what, Contains( "2" )
          </Original>
          <Expanded>
            "error: tag alias, '[@zzz]' already registered.
	First seen at: file:2
	Redefined at: file:10" contains: "2"
          </Expanded>
        </Expression>
        <Expression success="true" type="CHECK_THAT" filename="projects/<exe-name>/TagAliasTests.cpp" >
          <Original>
            what, Contains( "10" )
          </Original>
          <Expanded>
            "error: tag alias, '[@zzz]' already registered.
	First seen at: file:2
	Redefined at: file:10" contains: "10"
          </Expanded>
        </Expression>
        <OverallResults successes="4" failures="0" expectedFailures="0"/>
      </Section>
      <Section name="Tag aliases must be of the form [@name]" filename="projects/<exe-name>/TagAliasTests.cpp" >
        <Expression success="true" type="CHECK_THROWS" filename="projects/<exe-name>/TagAliasTests.cpp" >
          <Original>
            registry.add( "[no ampersat]", "", Catch::SourceLineInfo( "file", 3 ) )
          </Original>
          <Expanded>
            registry.add( "[no ampersat]", "", Catch::SourceLineInfo( "file", 3 ) )
          </Expanded>
        </Expression>
        <Expression success="true" type="CHECK_THROWS" filename="projects/<exe-name>/TagAliasTests.cpp" >
          <Original>
            registry.add( "[the @ is not at the start]", "", Catch::SourceLineInfo( "file", 3 ) )
          </Original>
          <Expanded>
            registry.add( "[the @ is not at the start]", "", Catch::SourceLineInfo( "file", 3 ) )
          </Expanded>
        </Expression>
        <Expression success="true" type="CHECK_THROWS" filename="projects/<exe-name>/TagAliasTests.cpp" >
          <Original>
            registry.add( "@no square bracket at start]", "", Catch::SourceLineInfo( "file", 3 ) )
          </Original>
          <Expanded>
            registry.add( "@no square bracket at start]", "", Catch::SourceLineInfo( "file", 3 ) )
          </Expanded>
        </Expression>
        <Expression success="true" type="CHECK_THROWS" filename="projects/<exe-name>/TagAliasTests.cpp" >
          <Original>
            registry.add( "[@no square bracket at end", "", Catch::SourceLineInfo( "file", 3 ) )
          </Original>
          <Expanded>
            registry.add( "[@no square bracket at end", "", Catch::SourceLineInfo( "file", 3 ) )
          </Expanded>
        </Expression>
        <OverallResults successes="4" failures="0" expectedFailures="0"/>
      </Section>
      <OverallResult success="true"/>
    </TestCase>
    <TestCase name="Test case with one argument" filename="projects/<exe-name>/VariadicMacrosTests.cpp" >
      <OverallResult success="true"/>
    </TestCase>
    <TestCase name="Test enum bit values" tags="[Tricky]" filename="projects/<exe-name>/TrickyTests.cpp" >
      <Expression success="true" type="REQUIRE" filename="projects/<exe-name>/TrickyTests.cpp" >
        <Original>
          0x<hex digits> == bit30and31
        </Original>
        <Expanded>
          3221225472 (0x<hex digits>) == 3221225472
        </Expanded>
      </Expression>
      <OverallResult success="true"/>
    </TestCase>
    <TestCase name="The NO_FAIL macro reports a failure but does not fail the test" tags="[messages]" filename="projects/<exe-name>/MessageTests.cpp" >
      <Expression success="false" type="CHECK_NOFAIL" filename="projects/<exe-name>/MessageTests.cpp" >
        <Original>
          1 == 2
        </Original>
        <Expanded>
          1 == 2
        </Expanded>
      </Expression>
      <OverallResult success="true"/>
    </TestCase>
    <TestCase name="This test 'should' fail but doesn't" tags="[!shouldfail][.][failing]" filename="projects/<exe-name>/MiscTests.cpp" >
      <OverallResult success="false"/>
    </TestCase>
    <TestCase name="Tracker" filename="projects/<exe-name>/PartTrackerTests.cpp" >
      <Expression success="true" type="REQUIRE" filename="projects/<exe-name>/PartTrackerTests.cpp" >
        <Original>
          testCase.isOpen()
        </Original>
        <Expanded>
          true
        </Expanded>
      </Expression>
      <Expression success="true" type="REQUIRE" filename="projects/<exe-name>/PartTrackerTests.cpp" >
        <Original>
          s1.isOpen()
        </Original>
        <Expanded>
          true
        </Expanded>
      </Expression>
      <Section name="successfully close one section" filename="projects/<exe-name>/PartTrackerTests.cpp" >
        <Expression success="true" type="REQUIRE" filename="projects/<exe-name>/PartTrackerTests.cpp" >
          <Original>
            s1.isSuccessfullyCompleted()
          </Original>
          <Expanded>
            true
          </Expanded>
        </Expression>
        <Expression success="true" type="REQUIRE" filename="projects/<exe-name>/PartTrackerTests.cpp" >
          <Original>
            testCase.isComplete() == false
          </Original>
          <Expanded>
            false == false
          </Expanded>
        </Expression>
        <Expression success="true" type="REQUIRE" filename="projects/<exe-name>/PartTrackerTests.cpp" >
          <Original>
            ctx.completedCycle()
          </Original>
          <Expanded>
            true
          </Expanded>
        </Expression>
        <Expression success="true" type="REQUIRE" filename="projects/<exe-name>/PartTrackerTests.cpp" >
          <Original>
            testCase.isSuccessfullyCompleted()
          </Original>
          <Expanded>
            true
          </Expanded>
        </Expression>
        <OverallResults successes="4" failures="0" expectedFailures="0"/>
      </Section>
      <Expression success="true" type="REQUIRE" filename="projects/<exe-name>/PartTrackerTests.cpp" >
        <Original>
          testCase.isOpen()
        </Original>
        <Expanded>
          true
        </Expanded>
      </Expression>
      <Expression success="true" type="REQUIRE" filename="projects/<exe-name>/PartTrackerTests.cpp" >
        <Original>
          s1.isOpen()
        </Original>
        <Expanded>
          true
        </Expanded>
      </Expression>
      <Section name="fail one section" filename="projects/<exe-name>/PartTrackerTests.cpp" >
        <Expression success="true" type="REQUIRE" filename="projects/<exe-name>/PartTrackerTests.cpp" >
          <Original>
            s1.isComplete()
          </Original>
          <Expanded>
            true
          </Expanded>
        </Expression>
        <Expression success="true" type="REQUIRE" filename="projects/<exe-name>/PartTrackerTests.cpp" >
          <Original>
            s1.isSuccessfullyCompleted() == false
          </Original>
          <Expanded>
            false == false
          </Expanded>
        </Expression>
        <Expression success="true" type="REQUIRE" filename="projects/<exe-name>/PartTrackerTests.cpp" >
          <Original>
            testCase.isComplete() == false
          </Original>
          <Expanded>
            false == false
          </Expanded>
        </Expression>
        <Expression success="true" type="REQUIRE" filename="projects/<exe-name>/PartTrackerTests.cpp" >
          <Original>
            ctx.completedCycle()
          </Original>
          <Expanded>
            true
          </Expanded>
        </Expression>
        <Expression success="true" type="REQUIRE" filename="projects/<exe-name>/PartTrackerTests.cpp" >
          <Original>
            testCase.isSuccessfullyCompleted() == false
          </Original>
          <Expanded>
            false == false
          </Expanded>
        </Expression>
        <Section name="re-enter after failed section" filename="projects/<exe-name>/PartTrackerTests.cpp" >
          <Expression success="true" type="REQUIRE" filename="projects/<exe-name>/PartTrackerTests.cpp" >
            <Original>
              testCase2.isOpen()
            </Original>
            <Expanded>
              true
            </Expanded>
          </Expression>
          <Expression success="true" type="REQUIRE" filename="projects/<exe-name>/PartTrackerTests.cpp" >
            <Original>
              s1b.isOpen() == false
            </Original>
            <Expanded>
              false == false
            </Expanded>
          </Expression>
          <Expression success="true" type="REQUIRE" filename="projects/<exe-name>/PartTrackerTests.cpp" >
            <Original>
              ctx.completedCycle()
            </Original>
            <Expanded>
              true
            </Expanded>
          </Expression>
          <Expression success="true" type="REQUIRE" filename="projects/<exe-name>/PartTrackerTests.cpp" >
            <Original>
              testCase.isComplete()
            </Original>
            <Expanded>
              true
            </Expanded>
          </Expression>
          <Expression success="true" type="REQUIRE" filename="projects/<exe-name>/PartTrackerTests.cpp" >
            <Original>
              testCase.isSuccessfullyCompleted()
            </Original>
            <Expanded>
              true
            </Expanded>
          </Expression>
          <OverallResults successes="5" failures="0" expectedFailures="0"/>
        </Section>
        <OverallResults successes="10" failures="0" expectedFailures="0"/>
      </Section>
      <Expression success="true" type="REQUIRE" filename="projects/<exe-name>/PartTrackerTests.cpp" >
        <Original>
          testCase.isOpen()
        </Original>
        <Expanded>
          true
        </Expanded>
      </Expression>
      <Expression success="true" type="REQUIRE" filename="projects/<exe-name>/PartTrackerTests.cpp" >
        <Original>
          s1.isOpen()
        </Original>
        <Expanded>
          true
        </Expanded>
      </Expression>
      <Section name="fail one section" filename="projects/<exe-name>/PartTrackerTests.cpp" >
        <Expression success="true" type="REQUIRE" filename="projects/<exe-name>/PartTrackerTests.cpp" >
          <Original>
            s1.isComplete()
          </Original>
          <Expanded>
            true
          </Expanded>
        </Expression>
        <Expression success="true" type="REQUIRE" filename="projects/<exe-name>/PartTrackerTests.cpp" >
          <Original>
            s1.isSuccessfullyCompleted() == false
          </Original>
          <Expanded>
            false == false
          </Expanded>
        </Expression>
        <Expression success="true" type="REQUIRE" filename="projects/<exe-name>/PartTrackerTests.cpp" >
          <Original>
            testCase.isComplete() == false
          </Original>
          <Expanded>
            false == false
          </Expanded>
        </Expression>
        <Expression success="true" type="REQUIRE" filename="projects/<exe-name>/PartTrackerTests.cpp" >
          <Original>
            ctx.completedCycle()
          </Original>
          <Expanded>
            true
          </Expanded>
        </Expression>
        <Expression success="true" type="REQUIRE" filename="projects/<exe-name>/PartTrackerTests.cpp" >
          <Original>
            testCase.isSuccessfullyCompleted() == false
          </Original>
          <Expanded>
            false == false
          </Expanded>
        </Expression>
        <Section name="re-enter after failed section and find next section" filename="projects/<exe-name>/PartTrackerTests.cpp" >
          <Expression success="true" type="REQUIRE" filename="projects/<exe-name>/PartTrackerTests.cpp" >
            <Original>
              testCase2.isOpen()
            </Original>
            <Expanded>
              true
            </Expanded>
          </Expression>
          <Expression success="true" type="REQUIRE" filename="projects/<exe-name>/PartTrackerTests.cpp" >
            <Original>
              s1b.isOpen() == false
            </Original>
            <Expanded>
              false == false
            </Expanded>
          </Expression>
          <Expression success="true" type="REQUIRE" filename="projects/<exe-name>/PartTrackerTests.cpp" >
            <Original>
              s2.isOpen()
            </Original>
            <Expanded>
              true
            </Expanded>
          </Expression>
          <Expression success="true" type="REQUIRE" filename="projects/<exe-name>/PartTrackerTests.cpp" >
            <Original>
              ctx.completedCycle()
            </Original>
            <Expanded>
              true
            </Expanded>
          </Expression>
          <Expression success="true" type="REQUIRE" filename="projects/<exe-name>/PartTrackerTests.cpp" >
            <Original>
              testCase.isComplete()
            </Original>
            <Expanded>
              true
            </Expanded>
          </Expression>
          <Expression success="true" type="REQUIRE" filename="projects/<exe-name>/PartTrackerTests.cpp" >
            <Original>
              testCase.isSuccessfullyCompleted()
            </Original>
            <Expanded>
              true
            </Expanded>
          </Expression>
          <OverallResults successes="6" failures="0" expectedFailures="0"/>
        </Section>
        <OverallResults successes="11" failures="0" expectedFailures="0"/>
      </Section>
      <Expression success="true" type="REQUIRE" filename="projects/<exe-name>/PartTrackerTests.cpp" >
        <Original>
          testCase.isOpen()
        </Original>
        <Expanded>
          true
        </Expanded>
      </Expression>
      <Expression success="true" type="REQUIRE" filename="projects/<exe-name>/PartTrackerTests.cpp" >
        <Original>
          s1.isOpen()
        </Original>
        <Expanded>
          true
        </Expanded>
      </Expression>
      <Section name="successfully close one section, then find another" filename="projects/<exe-name>/PartTrackerTests.cpp" >
        <Expression success="true" type="REQUIRE" filename="projects/<exe-name>/PartTrackerTests.cpp" >
          <Original>
            s2.isOpen() == false
          </Original>
          <Expanded>
            false == false
          </Expanded>
        </Expression>
        <Expression success="true" type="REQUIRE" filename="projects/<exe-name>/PartTrackerTests.cpp" >
          <Original>
            testCase.isComplete() == false
          </Original>
          <Expanded>
            false == false
          </Expanded>
        </Expression>
        <Section name="Re-enter - skips S1 and enters S2" filename="projects/<exe-name>/PartTrackerTests.cpp" >
          <Expression success="true" type="REQUIRE" filename="projects/<exe-name>/PartTrackerTests.cpp" >
            <Original>
              testCase2.isOpen()
            </Original>
            <Expanded>
              true
            </Expanded>
          </Expression>
          <Expression success="true" type="REQUIRE" filename="projects/<exe-name>/PartTrackerTests.cpp" >
            <Original>
              s1b.isOpen() == false
            </Original>
            <Expanded>
              false == false
            </Expanded>
          </Expression>
          <Expression success="true" type="REQUIRE" filename="projects/<exe-name>/PartTrackerTests.cpp" >
            <Original>
              s2b.isOpen()
            </Original>
            <Expanded>
              true
            </Expanded>
          </Expression>
          <Expression success="true" type="REQUIRE" filename="projects/<exe-name>/PartTrackerTests.cpp" >
            <Original>
              ctx.completedCycle() == false
            </Original>
            <Expanded>
              false == false
            </Expanded>
          </Expression>
          <Section name="Successfully close S2" filename="projects/<exe-name>/PartTrackerTests.cpp" >
            <Expression success="true" type="REQUIRE" filename="projects/<exe-name>/PartTrackerTests.cpp" >
              <Original>
                ctx.completedCycle()
              </Original>
              <Expanded>
                true
              </Expanded>
            </Expression>
            <Expression success="true" type="REQUIRE" filename="projects/<exe-name>/PartTrackerTests.cpp" >
              <Original>
                s2b.isSuccessfullyCompleted()
              </Original>
              <Expanded>
                true
              </Expanded>
            </Expression>
            <Expression success="true" type="REQUIRE" filename="projects/<exe-name>/PartTrackerTests.cpp" >
              <Original>
                testCase2.isComplete() == false
              </Original>
              <Expanded>
                false == false
              </Expanded>
            </Expression>
            <Expression success="true" type="REQUIRE" filename="projects/<exe-name>/PartTrackerTests.cpp" >
              <Original>
                testCase2.isSuccessfullyCompleted()
              </Original>
              <Expanded>
                true
              </Expanded>
            </Expression>
            <OverallResults successes="4" failures="0" expectedFailures="0"/>
          </Section>
          <OverallResults successes="8" failures="0" expectedFailures="0"/>
        </Section>
        <OverallResults successes="10" failures="0" expectedFailures="0"/>
      </Section>
      <Expression success="true" type="REQUIRE" filename="projects/<exe-name>/PartTrackerTests.cpp" >
        <Original>
          testCase.isOpen()
        </Original>
        <Expanded>
          true
        </Expanded>
      </Expression>
      <Expression success="true" type="REQUIRE" filename="projects/<exe-name>/PartTrackerTests.cpp" >
        <Original>
          s1.isOpen()
        </Original>
        <Expanded>
          true
        </Expanded>
      </Expression>
      <Section name="successfully close one section, then find another" filename="projects/<exe-name>/PartTrackerTests.cpp" >
        <Expression success="true" type="REQUIRE" filename="projects/<exe-name>/PartTrackerTests.cpp" >
          <Original>
            s2.isOpen() == false
          </Original>
          <Expanded>
            false == false
          </Expanded>
        </Expression>
        <Expression success="true" type="REQUIRE" filename="projects/<exe-name>/PartTrackerTests.cpp" >
          <Original>
            testCase.isComplete() == false
          </Original>
          <Expanded>
            false == false
          </Expanded>
        </Expression>
        <Section name="Re-enter - skips S1 and enters S2" filename="projects/<exe-name>/PartTrackerTests.cpp" >
          <Expression success="true" type="REQUIRE" filename="projects/<exe-name>/PartTrackerTests.cpp" >
            <Original>
              testCase2.isOpen()
            </Original>
            <Expanded>
              true
            </Expanded>
          </Expression>
          <Expression success="true" type="REQUIRE" filename="projects/<exe-name>/PartTrackerTests.cpp" >
            <Original>
              s1b.isOpen() == false
            </Original>
            <Expanded>
              false == false
            </Expanded>
          </Expression>
          <Expression success="true" type="REQUIRE" filename="projects/<exe-name>/PartTrackerTests.cpp" >
            <Original>
              s2b.isOpen()
            </Original>
            <Expanded>
              true
            </Expanded>
          </Expression>
          <Expression success="true" type="REQUIRE" filename="projects/<exe-name>/PartTrackerTests.cpp" >
            <Original>
              ctx.completedCycle() == false
            </Original>
            <Expanded>
              false == false
            </Expanded>
          </Expression>
          <Section name="fail S2" filename="projects/<exe-name>/PartTrackerTests.cpp" >
            <Expression success="true" type="REQUIRE" filename="projects/<exe-name>/PartTrackerTests.cpp" >
              <Original>
                ctx.completedCycle()
              </Original>
              <Expanded>
                true
              </Expanded>
            </Expression>
            <Expression success="true" type="REQUIRE" filename="projects/<exe-name>/PartTrackerTests.cpp" >
              <Original>
                s2b.isComplete()
              </Original>
              <Expanded>
                true
              </Expanded>
            </Expression>
            <Expression success="true" type="REQUIRE" filename="projects/<exe-name>/PartTrackerTests.cpp" >
              <Original>
                s2b.isSuccessfullyCompleted() == false
              </Original>
              <Expanded>
                false == false
              </Expanded>
            </Expression>
            <Expression success="true" type="REQUIRE" filename="projects/<exe-name>/PartTrackerTests.cpp" >
              <Original>
                testCase2.isSuccessfullyCompleted() == false
              </Original>
              <Expanded>
                false == false
              </Expanded>
            </Expression>
            <Expression success="true" type="REQUIRE" filename="projects/<exe-name>/PartTrackerTests.cpp" >
              <Original>
                testCase3.isOpen()
              </Original>
              <Expanded>
                true
              </Expanded>
            </Expression>
            <Expression success="true" type="REQUIRE" filename="projects/<exe-name>/PartTrackerTests.cpp" >
              <Original>
                s1c.isOpen() == false
              </Original>
              <Expanded>
                false == false
              </Expanded>
            </Expression>
            <Expression success="true" type="REQUIRE" filename="projects/<exe-name>/PartTrackerTests.cpp" >
              <Original>
                s2c.isOpen() == false
              </Original>
              <Expanded>
                false == false
              </Expanded>
            </Expression>
            <Expression success="true" type="REQUIRE" filename="projects/<exe-name>/PartTrackerTests.cpp" >
              <Original>
                testCase3.isSuccessfullyCompleted()
              </Original>
              <Expanded>
                true
              </Expanded>
            </Expression>
            <OverallResults successes="8" failures="0" expectedFailures="0"/>
          </Section>
          <OverallResults successes="12" failures="0" expectedFailures="0"/>
        </Section>
        <OverallResults successes="14" failures="0" expectedFailures="0"/>
      </Section>
      <Expression success="true" type="REQUIRE" filename="projects/<exe-name>/PartTrackerTests.cpp" >
        <Original>
          testCase.isOpen()
        </Original>
        <Expanded>
          true
        </Expanded>
      </Expression>
      <Expression success="true" type="REQUIRE" filename="projects/<exe-name>/PartTrackerTests.cpp" >
        <Original>
          s1.isOpen()
        </Original>
        <Expanded>
          true
        </Expanded>
      </Expression>
      <Section name="open a nested section" filename="projects/<exe-name>/PartTrackerTests.cpp" >
        <Expression success="true" type="REQUIRE" filename="projects/<exe-name>/PartTrackerTests.cpp" >
          <Original>
            s2.isOpen()
          </Original>
          <Expanded>
            true
          </Expanded>
        </Expression>
        <Expression success="true" type="REQUIRE" filename="projects/<exe-name>/PartTrackerTests.cpp" >
          <Original>
            s2.isComplete()
          </Original>
          <Expanded>
            true
          </Expanded>
        </Expression>
        <Expression success="true" type="REQUIRE" filename="projects/<exe-name>/PartTrackerTests.cpp" >
          <Original>
            s1.isComplete() == false
          </Original>
          <Expanded>
            false == false
          </Expanded>
        </Expression>
        <Expression success="true" type="REQUIRE" filename="projects/<exe-name>/PartTrackerTests.cpp" >
          <Original>
            s1.isComplete()
          </Original>
          <Expanded>
            true
          </Expanded>
        </Expression>
        <Expression success="true" type="REQUIRE" filename="projects/<exe-name>/PartTrackerTests.cpp" >
          <Original>
            testCase.isComplete() == false
          </Original>
          <Expanded>
            false == false
          </Expanded>
        </Expression>
        <Expression success="true" type="REQUIRE" filename="projects/<exe-name>/PartTrackerTests.cpp" >
          <Original>
            testCase.isComplete()
          </Original>
          <Expanded>
            true
          </Expanded>
        </Expression>
        <OverallResults successes="6" failures="0" expectedFailures="0"/>
      </Section>
      <Expression success="true" type="REQUIRE" filename="projects/<exe-name>/PartTrackerTests.cpp" >
        <Original>
          testCase.isOpen()
        </Original>
        <Expanded>
          true
        </Expanded>
      </Expression>
      <Expression success="true" type="REQUIRE" filename="projects/<exe-name>/PartTrackerTests.cpp" >
        <Original>
          s1.isOpen()
        </Original>
        <Expanded>
          true
        </Expanded>
      </Expression>
      <Section name="start a generator" filename="projects/<exe-name>/PartTrackerTests.cpp" >
        <Expression success="true" type="REQUIRE" filename="projects/<exe-name>/PartTrackerTests.cpp" >
          <Original>
            g1.isOpen()
          </Original>
          <Expanded>
            true
          </Expanded>
        </Expression>
        <Expression success="true" type="REQUIRE" filename="projects/<exe-name>/PartTrackerTests.cpp" >
          <Original>
            g1.index() == 0
          </Original>
          <Expanded>
            0 == 0
          </Expanded>
        </Expression>
        <Expression success="true" type="REQUIRE" filename="projects/<exe-name>/PartTrackerTests.cpp" >
          <Original>
            g1.isComplete() == false
          </Original>
          <Expanded>
            false == false
          </Expanded>
        </Expression>
        <Expression success="true" type="REQUIRE" filename="projects/<exe-name>/PartTrackerTests.cpp" >
          <Original>
            s1.isComplete() == false
          </Original>
          <Expanded>
            false == false
          </Expanded>
        </Expression>
        <Section name="close outer section" filename="projects/<exe-name>/PartTrackerTests.cpp" >
          <Expression success="true" type="REQUIRE" filename="projects/<exe-name>/PartTrackerTests.cpp" >
            <Original>
              s1.isComplete() == false
            </Original>
            <Expanded>
              false == false
            </Expanded>
          </Expression>
          <Expression success="true" type="REQUIRE" filename="projects/<exe-name>/PartTrackerTests.cpp" >
            <Original>
              testCase.isSuccessfullyCompleted() == false
            </Original>
            <Expanded>
              false == false
            </Expanded>
          </Expression>
          <Section name="Re-enter for second generation" filename="projects/<exe-name>/PartTrackerTests.cpp" >
            <Expression success="true" type="REQUIRE" filename="projects/<exe-name>/PartTrackerTests.cpp" >
              <Original>
                testCase2.isOpen()
              </Original>
              <Expanded>
                true
              </Expanded>
            </Expression>
            <Expression success="true" type="REQUIRE" filename="projects/<exe-name>/PartTrackerTests.cpp" >
              <Original>
                s1b.isOpen()
              </Original>
              <Expanded>
                true
              </Expanded>
            </Expression>
            <Expression success="true" type="REQUIRE" filename="projects/<exe-name>/PartTrackerTests.cpp" >
              <Original>
                g1b.isOpen()
              </Original>
              <Expanded>
                true
              </Expanded>
            </Expression>
            <Expression success="true" type="REQUIRE" filename="projects/<exe-name>/PartTrackerTests.cpp" >
              <Original>
                g1b.index() == 1
              </Original>
              <Expanded>
                1 == 1
              </Expanded>
            </Expression>
            <Expression success="true" type="REQUIRE" filename="projects/<exe-name>/PartTrackerTests.cpp" >
              <Original>
                s1.isComplete() == false
              </Original>
              <Expanded>
                false == false
              </Expanded>
            </Expression>
            <Expression success="true" type="REQUIRE" filename="projects/<exe-name>/PartTrackerTests.cpp" >
              <Original>
                s1b.isComplete()
              </Original>
              <Expanded>
                true
              </Expanded>
            </Expression>
            <Expression success="true" type="REQUIRE" filename="projects/<exe-name>/PartTrackerTests.cpp" >
              <Original>
                g1b.isComplete()
              </Original>
              <Expanded>
                true
              </Expanded>
            </Expression>
            <Expression success="true" type="REQUIRE" filename="projects/<exe-name>/PartTrackerTests.cpp" >
              <Original>
                testCase2.isComplete()
              </Original>
              <Expanded>
                true
              </Expanded>
            </Expression>
            <OverallResults successes="8" failures="0" expectedFailures="0"/>
          </Section>
          <OverallResults successes="10" failures="0" expectedFailures="0"/>
        </Section>
        <OverallResults successes="14" failures="0" expectedFailures="0"/>
      </Section>
      <Expression success="true" type="REQUIRE" filename="projects/<exe-name>/PartTrackerTests.cpp" >
        <Original>
          testCase.isOpen()
        </Original>
        <Expanded>
          true
        </Expanded>
      </Expression>
      <Expression success="true" type="REQUIRE" filename="projects/<exe-name>/PartTrackerTests.cpp" >
        <Original>
          s1.isOpen()
        </Original>
        <Expanded>
          true
        </Expanded>
      </Expression>
      <Section name="start a generator" filename="projects/<exe-name>/PartTrackerTests.cpp" >
        <Expression success="true" type="REQUIRE" filename="projects/<exe-name>/PartTrackerTests.cpp" >
          <Original>
            g1.isOpen()
          </Original>
          <Expanded>
            true
          </Expanded>
        </Expression>
        <Expression success="true" type="REQUIRE" filename="projects/<exe-name>/PartTrackerTests.cpp" >
          <Original>
            g1.index() == 0
          </Original>
          <Expanded>
            0 == 0
          </Expanded>
        </Expression>
        <Expression success="true" type="REQUIRE" filename="projects/<exe-name>/PartTrackerTests.cpp" >
          <Original>
            g1.isComplete() == false
          </Original>
          <Expanded>
            false == false
          </Expanded>
        </Expression>
        <Expression success="true" type="REQUIRE" filename="projects/<exe-name>/PartTrackerTests.cpp" >
          <Original>
            s1.isComplete() == false
          </Original>
          <Expanded>
            false == false
          </Expanded>
        </Expression>
        <Section name="Start a new inner section" filename="projects/<exe-name>/PartTrackerTests.cpp" >
          <Expression success="true" type="REQUIRE" filename="projects/<exe-name>/PartTrackerTests.cpp" >
            <Original>
              s2.isOpen()
            </Original>
            <Expanded>
              true
            </Expanded>
          </Expression>
          <Expression success="true" type="REQUIRE" filename="projects/<exe-name>/PartTrackerTests.cpp" >
            <Original>
              s2.isComplete()
            </Original>
            <Expanded>
              true
            </Expanded>
          </Expression>
          <Expression success="true" type="REQUIRE" filename="projects/<exe-name>/PartTrackerTests.cpp" >
            <Original>
              s1.isComplete() == false
            </Original>
            <Expanded>
              false == false
            </Expanded>
          </Expression>
          <Expression success="true" type="REQUIRE" filename="projects/<exe-name>/PartTrackerTests.cpp" >
            <Original>
              testCase.isComplete() == false
            </Original>
            <Expanded>
              false == false
            </Expanded>
          </Expression>
          <Section name="Re-enter for second generation" filename="projects/<exe-name>/PartTrackerTests.cpp" >
            <Expression success="true" type="REQUIRE" filename="projects/<exe-name>/PartTrackerTests.cpp" >
              <Original>
                testCase2.isOpen()
              </Original>
              <Expanded>
                true
              </Expanded>
            </Expression>
            <Expression success="true" type="REQUIRE" filename="projects/<exe-name>/PartTrackerTests.cpp" >
              <Original>
                s1b.isOpen()
              </Original>
              <Expanded>
                true
              </Expanded>
            </Expression>
            <Expression success="true" type="REQUIRE" filename="projects/<exe-name>/PartTrackerTests.cpp" >
              <Original>
                g1b.isOpen()
              </Original>
              <Expanded>
                true
              </Expanded>
            </Expression>
            <Expression success="true" type="REQUIRE" filename="projects/<exe-name>/PartTrackerTests.cpp" >
              <Original>
                g1b.index() == 1
              </Original>
              <Expanded>
                1 == 1
              </Expanded>
            </Expression>
            <Expression success="true" type="REQUIRE" filename="projects/<exe-name>/PartTrackerTests.cpp" >
              <Original>
                s2b.isOpen()
              </Original>
              <Expanded>
                true
              </Expanded>
            </Expression>
            <Expression success="true" type="REQUIRE" filename="projects/<exe-name>/PartTrackerTests.cpp" >
              <Original>
                s2b.isComplete()
              </Original>
              <Expanded>
                true
              </Expanded>
            </Expression>
            <Expression success="true" type="REQUIRE" filename="projects/<exe-name>/PartTrackerTests.cpp" >
              <Original>
                g1b.isComplete()
              </Original>
              <Expanded>
                true
              </Expanded>
            </Expression>
            <Expression success="true" type="REQUIRE" filename="projects/<exe-name>/PartTrackerTests.cpp" >
              <Original>
                s1b.isComplete()
              </Original>
              <Expanded>
                true
              </Expanded>
            </Expression>
            <Expression success="true" type="REQUIRE" filename="projects/<exe-name>/PartTrackerTests.cpp" >
              <Original>
                testCase2.isComplete()
              </Original>
              <Expanded>
                true
              </Expanded>
            </Expression>
            <OverallResults successes="9" failures="0" expectedFailures="0"/>
          </Section>
          <OverallResults successes="13" failures="0" expectedFailures="0"/>
        </Section>
        <OverallResults successes="17" failures="0" expectedFailures="0"/>
      </Section>
      <Expression success="true" type="REQUIRE" filename="projects/<exe-name>/PartTrackerTests.cpp" >
        <Original>
          testCase.isOpen()
        </Original>
        <Expanded>
          true
        </Expanded>
      </Expression>
      <Expression success="true" type="REQUIRE" filename="projects/<exe-name>/PartTrackerTests.cpp" >
        <Original>
          s1.isOpen()
        </Original>
        <Expanded>
          true
        </Expanded>
      </Expression>
      <Section name="start a generator" filename="projects/<exe-name>/PartTrackerTests.cpp" >
        <Expression success="true" type="REQUIRE" filename="projects/<exe-name>/PartTrackerTests.cpp" >
          <Original>
            g1.isOpen()
          </Original>
          <Expanded>
            true
          </Expanded>
        </Expression>
        <Expression success="true" type="REQUIRE" filename="projects/<exe-name>/PartTrackerTests.cpp" >
          <Original>
            g1.index() == 0
          </Original>
          <Expanded>
            0 == 0
          </Expanded>
        </Expression>
        <Expression success="true" type="REQUIRE" filename="projects/<exe-name>/PartTrackerTests.cpp" >
          <Original>
            g1.isComplete() == false
          </Original>
          <Expanded>
            false == false
          </Expanded>
        </Expression>
        <Expression success="true" type="REQUIRE" filename="projects/<exe-name>/PartTrackerTests.cpp" >
          <Original>
            s1.isComplete() == false
          </Original>
          <Expanded>
            false == false
          </Expanded>
        </Expression>
        <Section name="Fail an inner section" filename="projects/<exe-name>/PartTrackerTests.cpp" >
          <Expression success="true" type="REQUIRE" filename="projects/<exe-name>/PartTrackerTests.cpp" >
            <Original>
              s2.isOpen()
            </Original>
            <Expanded>
              true
            </Expanded>
          </Expression>
          <Expression success="true" type="REQUIRE" filename="projects/<exe-name>/PartTrackerTests.cpp" >
            <Original>
              s2.isComplete()
            </Original>
            <Expanded>
              true
            </Expanded>
          </Expression>
          <Expression success="true" type="REQUIRE" filename="projects/<exe-name>/PartTrackerTests.cpp" >
            <Original>
              s2.isSuccessfullyCompleted() == false
            </Original>
            <Expanded>
              false == false
            </Expanded>
          </Expression>
          <Expression success="true" type="REQUIRE" filename="projects/<exe-name>/PartTrackerTests.cpp" >
            <Original>
              s1.isComplete() == false
            </Original>
            <Expanded>
              false == false
            </Expanded>
          </Expression>
          <Expression success="true" type="REQUIRE" filename="projects/<exe-name>/PartTrackerTests.cpp" >
            <Original>
              testCase.isComplete() == false
            </Original>
            <Expanded>
              false == false
            </Expanded>
          </Expression>
          <Section name="Re-enter for second generation" filename="projects/<exe-name>/PartTrackerTests.cpp" >
            <Expression success="true" type="REQUIRE" filename="projects/<exe-name>/PartTrackerTests.cpp" >
              <Original>
                testCase2.isOpen()
              </Original>
              <Expanded>
                true
              </Expanded>
            </Expression>
            <Expression success="true" type="REQUIRE" filename="projects/<exe-name>/PartTrackerTests.cpp" >
              <Original>
                s1b.isOpen()
              </Original>
              <Expanded>
                true
              </Expanded>
            </Expression>
            <Expression success="true" type="REQUIRE" filename="projects/<exe-name>/PartTrackerTests.cpp" >
              <Original>
                g1b.isOpen()
              </Original>
              <Expanded>
                true
              </Expanded>
            </Expression>
            <Expression success="true" type="REQUIRE" filename="projects/<exe-name>/PartTrackerTests.cpp" >
              <Original>
                g1b.index() == 0
              </Original>
              <Expanded>
                0 == 0
              </Expanded>
            </Expression>
            <Expression success="true" type="REQUIRE" filename="projects/<exe-name>/PartTrackerTests.cpp" >
              <Original>
                s2b.isOpen() == false
              </Original>
              <Expanded>
                false == false
              </Expanded>
            </Expression>
            <Expression success="true" type="REQUIRE" filename="projects/<exe-name>/PartTrackerTests.cpp" >
              <Original>
                g1b.isComplete() == false
              </Original>
              <Expanded>
                false == false
              </Expanded>
            </Expression>
            <Expression success="true" type="REQUIRE" filename="projects/<exe-name>/PartTrackerTests.cpp" >
              <Original>
                s1b.isComplete() == false
              </Original>
              <Expanded>
                false == false
              </Expanded>
            </Expression>
            <Expression success="true" type="REQUIRE" filename="projects/<exe-name>/PartTrackerTests.cpp" >
              <Original>
                testCase2.isComplete() == false
              </Original>
              <Expanded>
                false == false
              </Expanded>
            </Expression>
            <Expression success="true" type="REQUIRE" filename="projects/<exe-name>/PartTrackerTests.cpp" >
              <Original>
                testCase3.isOpen()
              </Original>
              <Expanded>
                true
              </Expanded>
            </Expression>
            <Expression success="true" type="REQUIRE" filename="projects/<exe-name>/PartTrackerTests.cpp" >
              <Original>
                s1c.isOpen()
              </Original>
              <Expanded>
                true
              </Expanded>
            </Expression>
            <Expression success="true" type="REQUIRE" filename="projects/<exe-name>/PartTrackerTests.cpp" >
              <Original>
                g1c.isOpen()
              </Original>
              <Expanded>
                true
              </Expanded>
            </Expression>
            <Expression success="true" type="REQUIRE" filename="projects/<exe-name>/PartTrackerTests.cpp" >
              <Original>
                g1c.index() == 1
              </Original>
              <Expanded>
                1 == 1
              </Expanded>
            </Expression>
            <Expression success="true" type="REQUIRE" filename="projects/<exe-name>/PartTrackerTests.cpp" >
              <Original>
                s2c.isOpen()
              </Original>
              <Expanded>
                true
              </Expanded>
            </Expression>
            <Expression success="true" type="REQUIRE" filename="projects/<exe-name>/PartTrackerTests.cpp" >
              <Original>
                s2c.isComplete()
              </Original>
              <Expanded>
                true
              </Expanded>
            </Expression>
            <Expression success="true" type="REQUIRE" filename="projects/<exe-name>/PartTrackerTests.cpp" >
              <Original>
                g1c.isComplete()
              </Original>
              <Expanded>
                true
              </Expanded>
            </Expression>
            <Expression success="true" type="REQUIRE" filename="projects/<exe-name>/PartTrackerTests.cpp" >
              <Original>
                s1c.isComplete()
              </Original>
              <Expanded>
                true
              </Expanded>
            </Expression>
            <Expression success="true" type="REQUIRE" filename="projects/<exe-name>/PartTrackerTests.cpp" >
              <Original>
                testCase3.isComplete()
              </Original>
              <Expanded>
                true
              </Expanded>
            </Expression>
            <OverallResults successes="17" failures="0" expectedFailures="0"/>
          </Section>
          <OverallResults successes="22" failures="0" expectedFailures="0"/>
        </Section>
        <OverallResults successes="26" failures="0" expectedFailures="0"/>
      </Section>
      <OverallResult success="true"/>
    </TestCase>
    <TestCase name="Unexpected exceptions can be translated" tags="[!throws][.][failing]" filename="projects/<exe-name>/ExceptionTests.cpp" >
      <Exception filename="projects/<exe-name>/ExceptionTests.cpp" >
        3.14
      </Exception>
      <OverallResult success="false"/>
    </TestCase>
    <TestCase name="Use a custom approx" tags="[Approx][custom]" filename="projects/<exe-name>/ApproxTests.cpp" >
      <Expression success="true" type="REQUIRE" filename="projects/<exe-name>/ApproxTests.cpp" >
        <Original>
          d == approx( 1.23 )
        </Original>
        <Expanded>
          1.23 == Approx( 1.23 )
        </Expanded>
      </Expression>
      <Expression success="true" type="REQUIRE" filename="projects/<exe-name>/ApproxTests.cpp" >
        <Original>
          d == approx( 1.22 )
        </Original>
        <Expanded>
          1.23 == Approx( 1.22 )
        </Expanded>
      </Expression>
      <Expression success="true" type="REQUIRE" filename="projects/<exe-name>/ApproxTests.cpp" >
        <Original>
          d == approx( 1.24 )
        </Original>
        <Expanded>
          1.23 == Approx( 1.24 )
        </Expanded>
      </Expression>
      <Expression success="true" type="REQUIRE" filename="projects/<exe-name>/ApproxTests.cpp" >
        <Original>
          d != approx( 1.25 )
        </Original>
        <Expanded>
          1.23 != Approx( 1.25 )
        </Expanded>
      </Expression>
      <Expression success="true" type="REQUIRE" filename="projects/<exe-name>/ApproxTests.cpp" >
        <Original>
          approx( d ) == 1.23
        </Original>
        <Expanded>
          Approx( 1.23 ) == 1.23
        </Expanded>
      </Expression>
      <Expression success="true" type="REQUIRE" filename="projects/<exe-name>/ApproxTests.cpp" >
        <Original>
          approx( d ) == 1.22
        </Original>
        <Expanded>
          Approx( 1.23 ) == 1.22
        </Expanded>
      </Expression>
      <Expression success="true" type="REQUIRE" filename="projects/<exe-name>/ApproxTests.cpp" >
        <Original>
          approx( d ) == 1.24
        </Original>
        <Expanded>
          Approx( 1.23 ) == 1.24
        </Expanded>
      </Expression>
      <Expression success="true" type="REQUIRE" filename="projects/<exe-name>/ApproxTests.cpp" >
        <Original>
          approx( d ) != 1.25
        </Original>
        <Expanded>
          Approx( 1.23 ) != 1.25
        </Expanded>
      </Expression>
      <OverallResult success="true"/>
    </TestCase>
    <TestCase name="Variadic macros" tags="[sections][variadic]" filename="projects/<exe-name>/VariadicMacrosTests.cpp" >
      <Section name="Section with one argument" filename="projects/<exe-name>/VariadicMacrosTests.cpp" >
        <OverallResults successes="1" failures="0" expectedFailures="0"/>
      </Section>
      <OverallResult success="true"/>
    </TestCase>
    <TestCase name="Vector matchers" tags="[matchers][vector]" filename="projects/<exe-name>/MatchersTests.cpp" >
      <Section name="Contains (element)" filename="projects/<exe-name>/MatchersTests.cpp" >
        <Expression success="true" type="CHECK_THAT" filename="projects/<exe-name>/MatchersTests.cpp" >
          <Original>
            v, VectorContains( 1 )
          </Original>
          <Expanded>
            { 1, 2, 3 } Contains: 1
          </Expanded>
        </Expression>
        <Expression success="true" type="CHECK_THAT" filename="projects/<exe-name>/MatchersTests.cpp" >
          <Original>
            v, VectorContains( 2 )
          </Original>
          <Expanded>
            { 1, 2, 3 } Contains: 2
          </Expanded>
        </Expression>
        <OverallResults successes="2" failures="0" expectedFailures="0"/>
      </Section>
      <Section name="Contains (vector)" filename="projects/<exe-name>/MatchersTests.cpp" >
        <Expression success="true" type="CHECK_THAT" filename="projects/<exe-name>/MatchersTests.cpp" >
          <Original>
            v, Contains( v2 )
          </Original>
          <Expanded>
            { 1, 2, 3 } Contains: { 1, 2 }
          </Expanded>
        </Expression>
        <Expression success="true" type="CHECK_THAT" filename="projects/<exe-name>/MatchersTests.cpp" >
          <Original>
            v, Contains( v2 )
          </Original>
          <Expanded>
            { 1, 2, 3 } Contains: { 1, 2, 3 }
          </Expanded>
        </Expression>
        <Expression success="true" type="CHECK_THAT" filename="projects/<exe-name>/MatchersTests.cpp" >
          <Original>
            v, Contains( empty)
          </Original>
          <Expanded>
            { 1, 2, 3 } Contains: {  }
          </Expanded>
        </Expression>
        <Expression success="true" type="CHECK_THAT" filename="projects/<exe-name>/MatchersTests.cpp" >
          <Original>
            empty, Contains( empty)
          </Original>
          <Expanded>
            {  } Contains: {  }
          </Expanded>
        </Expression>
        <OverallResults successes="4" failures="0" expectedFailures="0"/>
      </Section>
      <Section name="Equals" filename="projects/<exe-name>/MatchersTests.cpp" >
        <Expression success="true" type="CHECK_THAT" filename="projects/<exe-name>/MatchersTests.cpp" >
          <Original>
            v, Equals( v )
          </Original>
          <Expanded>
            { 1, 2, 3 } Equals: { 1, 2, 3 }
          </Expanded>
        </Expression>
        <Expression success="true" type="CHECK_THAT" filename="projects/<exe-name>/MatchersTests.cpp" >
          <Original>
            empty, Equals( empty )
          </Original>
          <Expanded>
            {  } Equals: {  }
          </Expanded>
        </Expression>
        <Expression success="true" type="CHECK_THAT" filename="projects/<exe-name>/MatchersTests.cpp" >
          <Original>
            v, Equals( v2 )
          </Original>
          <Expanded>
            { 1, 2, 3 } Equals: { 1, 2, 3 }
          </Expanded>
        </Expression>
        <OverallResults successes="3" failures="0" expectedFailures="0"/>
      </Section>
      <OverallResult success="true"/>
    </TestCase>
    <TestCase name="Vector matchers that fail" tags="[.][failing][matchers][vector]" filename="projects/<exe-name>/MatchersTests.cpp" >
      <Section name="Contains (element)" filename="projects/<exe-name>/MatchersTests.cpp" >
        <Expression success="false" type="CHECK_THAT" filename="projects/<exe-name>/MatchersTests.cpp" >
          <Original>
            v, VectorContains( -1 )
          </Original>
          <Expanded>
            { 1, 2, 3 } Contains: -1
          </Expanded>
        </Expression>
        <Expression success="false" type="CHECK_THAT" filename="projects/<exe-name>/MatchersTests.cpp" >
          <Original>
            empty, VectorContains( 1 )
          </Original>
          <Expanded>
            {  } Contains: 1
          </Expanded>
        </Expression>
        <OverallResults successes="0" failures="2" expectedFailures="0"/>
      </Section>
      <Section name="Contains (vector)" filename="projects/<exe-name>/MatchersTests.cpp" >
        <Expression success="false" type="CHECK_THAT" filename="projects/<exe-name>/MatchersTests.cpp" >
          <Original>
            empty, Contains( v)
          </Original>
          <Expanded>
            {  } Contains: { 1, 2, 3 }
          </Expanded>
        </Expression>
        <Expression success="false" type="CHECK_THAT" filename="projects/<exe-name>/MatchersTests.cpp" >
          <Original>
            v, Contains( v2 )
          </Original>
          <Expanded>
            { 1, 2, 3 } Contains: { 1, 2, 4 }
          </Expanded>
        </Expression>
        <OverallResults successes="0" failures="2" expectedFailures="0"/>
      </Section>
      <Section name="Equals" filename="projects/<exe-name>/MatchersTests.cpp" >
        <Expression success="false" type="CHECK_THAT" filename="projects/<exe-name>/MatchersTests.cpp" >
          <Original>
            v, Equals( v2 )
          </Original>
          <Expanded>
            { 1, 2, 3 } Equals: { 1, 2 }
          </Expanded>
        </Expression>
        <Expression success="false" type="CHECK_THAT" filename="projects/<exe-name>/MatchersTests.cpp" >
          <Original>
            v2, Equals( v )
          </Original>
          <Expanded>
            { 1, 2 } Equals: { 1, 2, 3 }
          </Expanded>
        </Expression>
        <Expression success="false" type="CHECK_THAT" filename="projects/<exe-name>/MatchersTests.cpp" >
          <Original>
            empty, Equals( v )
          </Original>
          <Expanded>
            {  } Equals: { 1, 2, 3 }
          </Expanded>
        </Expression>
        <Expression success="false" type="CHECK_THAT" filename="projects/<exe-name>/MatchersTests.cpp" >
          <Original>
            v, Equals( empty )
          </Original>
          <Expanded>
            { 1, 2, 3 } Equals: {  }
          </Expanded>
        </Expression>
        <OverallResults successes="0" failures="4" expectedFailures="0"/>
      </Section>
      <OverallResult success="false"/>
    </TestCase>
    <TestCase name="When checked exceptions are thrown they can be expected or unexpected" tags="[!throws]" filename="projects/<exe-name>/ExceptionTests.cpp" >
      <Expression success="true" type="REQUIRE_THROWS_AS" filename="projects/<exe-name>/ExceptionTests.cpp" >
        <Original>
          thisThrows(), std::domain_error
        </Original>
        <Expanded>
          thisThrows(), std::domain_error
        </Expanded>
      </Expression>
      <Expression success="true" type="REQUIRE_NOTHROW" filename="projects/<exe-name>/ExceptionTests.cpp" >
        <Original>
          thisDoesntThrow()
        </Original>
        <Expanded>
          thisDoesntThrow()
        </Expanded>
      </Expression>
      <Expression success="true" type="REQUIRE_THROWS" filename="projects/<exe-name>/ExceptionTests.cpp" >
        <Original>
          thisThrows()
        </Original>
        <Expanded>
          thisThrows()
        </Expanded>
      </Expression>
      <OverallResult success="true"/>
    </TestCase>
    <TestCase name="When unchecked exceptions are thrown directly they are always failures" tags="[!throws][.][failing]" filename="projects/<exe-name>/ExceptionTests.cpp" >
      <Exception filename="projects/<exe-name>/ExceptionTests.cpp" >
        unexpected exception
      </Exception>
      <OverallResult success="false"/>
    </TestCase>
    <TestCase name="When unchecked exceptions are thrown during a CHECK the test should continue" tags="[!throws][.][failing]" filename="projects/<exe-name>/ExceptionTests.cpp" >
      <Expression success="false" type="CHECK" filename="projects/<exe-name>/ExceptionTests.cpp" >
        <Original>
          thisThrows() == 0
        </Original>
        <Expanded>
          thisThrows() == 0
        </Expanded>
        <Exception filename="projects/<exe-name>/ExceptionTests.cpp" >
          expected exception
        </Exception>
      </Expression>
      <OverallResult success="false"/>
    </TestCase>
    <TestCase name="When unchecked exceptions are thrown during a REQUIRE the test should abort fail" tags="[!throws][.][failing]" filename="projects/<exe-name>/ExceptionTests.cpp" >
      <Expression success="false" type="REQUIRE" filename="projects/<exe-name>/ExceptionTests.cpp" >
        <Original>
          thisThrows() == 0
        </Original>
        <Expanded>
          thisThrows() == 0
        </Expanded>
        <Exception filename="projects/<exe-name>/ExceptionTests.cpp" >
          expected exception
        </Exception>
      </Expression>
      <OverallResult success="false"/>
    </TestCase>
    <TestCase name="When unchecked exceptions are thrown from functions they are always failures" tags="[!throws][.][failing]" filename="projects/<exe-name>/ExceptionTests.cpp" >
      <Expression success="false" type="CHECK" filename="projects/<exe-name>/ExceptionTests.cpp" >
        <Original>
          thisThrows() == 0
        </Original>
        <Expanded>
          thisThrows() == 0
        </Expanded>
        <Exception filename="projects/<exe-name>/ExceptionTests.cpp" >
          expected exception
        </Exception>
      </Expression>
      <OverallResult success="false"/>
    </TestCase>
    <TestCase name="When unchecked exceptions are thrown from sections they are always failures" tags="[!throws][.][failing]" filename="projects/<exe-name>/ExceptionTests.cpp" >
      <Section name="section name" filename="projects/<exe-name>/ExceptionTests.cpp" >
        <Exception filename="projects/<exe-name>/ExceptionTests.cpp" >
          unexpected exception
        </Exception>
        <OverallResults successes="0" failures="1" expectedFailures="0"/>
      </Section>
      <OverallResult success="false"/>
    </TestCase>
    <TestCase name="When unchecked exceptions are thrown, but caught, they do not affect the test" tags="[!throws]" filename="projects/<exe-name>/ExceptionTests.cpp" >
      <OverallResult success="true"/>
    </TestCase>
    <TestCase name="Where the LHS is not a simple value" tags="[.][Tricky][failing]" filename="projects/<exe-name>/TrickyTests.cpp" >
      <Warning>
        Uncomment the code in this test to check that it gives a sensible compiler error
      </Warning>
      <OverallResult success="true"/>
    </TestCase>
    <TestCase name="Where there is more to the expression after the RHS" tags="[.][Tricky][failing]" filename="projects/<exe-name>/TrickyTests.cpp" >
      <Warning>
        Uncomment the code in this test to check that it gives a sensible compiler error
      </Warning>
      <OverallResult success="true"/>
    </TestCase>
    <TestCase name="X/level/0/a" tags="[Tricky]" filename="projects/<exe-name>/TrickyTests.cpp" >
      <OverallResult success="true"/>
    </TestCase>
    <TestCase name="X/level/0/b" tags="[Tricky][fizz]" filename="projects/<exe-name>/TrickyTests.cpp" >
      <OverallResult success="true"/>
    </TestCase>
    <TestCase name="X/level/1/a" tags="[Tricky]" filename="projects/<exe-name>/TrickyTests.cpp" >
      <OverallResult success="true"/>
    </TestCase>
    <TestCase name="X/level/1/b" tags="[Tricky]" filename="projects/<exe-name>/TrickyTests.cpp" >
      <OverallResult success="true"/>
    </TestCase>
    <TestCase name="XmlEncode" filename="projects/<exe-name>/MiscTests.cpp" >
      <Section name="normal string" filename="projects/<exe-name>/MiscTests.cpp" >
        <Expression success="true" type="REQUIRE" filename="projects/<exe-name>/MiscTests.cpp" >
          <Original>
            encode( "normal string" ) == "normal string"
          </Original>
          <Expanded>
            "normal string" == "normal string"
          </Expanded>
        </Expression>
        <OverallResults successes="1" failures="0" expectedFailures="0"/>
      </Section>
      <Section name="empty string" filename="projects/<exe-name>/MiscTests.cpp" >
        <Expression success="true" type="REQUIRE" filename="projects/<exe-name>/MiscTests.cpp" >
          <Original>
            encode( "" ) == ""
          </Original>
          <Expanded>
            "" == ""
          </Expanded>
        </Expression>
        <OverallResults successes="1" failures="0" expectedFailures="0"/>
      </Section>
      <Section name="string with ampersand" filename="projects/<exe-name>/MiscTests.cpp" >
        <Expression success="true" type="REQUIRE" filename="projects/<exe-name>/MiscTests.cpp" >
          <Original>
            encode( "smith &amp; jones" ) == "smith &amp;amp; jones"
          </Original>
          <Expanded>
            "smith &amp;amp; jones" == "smith &amp;amp; jones"
          </Expanded>
        </Expression>
        <OverallResults successes="1" failures="0" expectedFailures="0"/>
      </Section>
      <Section name="string with less-than" filename="projects/<exe-name>/MiscTests.cpp" >
        <Expression success="true" type="REQUIRE" filename="projects/<exe-name>/MiscTests.cpp" >
          <Original>
            encode( "smith &lt; jones" ) == "smith &amp;lt; jones"
          </Original>
          <Expanded>
            "smith &amp;lt; jones" == "smith &amp;lt; jones"
          </Expanded>
        </Expression>
        <OverallResults successes="1" failures="0" expectedFailures="0"/>
      </Section>
      <Section name="string with greater-than" filename="projects/<exe-name>/MiscTests.cpp" >
        <Expression success="true" type="REQUIRE" filename="projects/<exe-name>/MiscTests.cpp" >
          <Original>
            encode( "smith > jones" ) == "smith > jones"
          </Original>
          <Expanded>
            "smith > jones" == "smith > jones"
          </Expanded>
        </Expression>
        <Expression success="true" type="REQUIRE" filename="projects/<exe-name>/MiscTests.cpp" >
          <Original>
            encode( "smith ]]&gt; jones" ) == "smith ]]&amp;gt; jones"
          </Original>
          <Expanded>
            "smith ]]&amp;gt; jones"
==
"smith ]]&amp;gt; jones"
          </Expanded>
        </Expression>
        <OverallResults successes="2" failures="0" expectedFailures="0"/>
      </Section>
      <Section name="string with quotes" filename="projects/<exe-name>/MiscTests.cpp" >
        <Expression success="true" type="REQUIRE" filename="projects/<exe-name>/MiscTests.cpp" >
          <Original>
            encode( stringWithQuotes ) == stringWithQuotes
          </Original>
          <Expanded>
            "don't "quote" me on that"
==
"don't "quote" me on that"
          </Expanded>
        </Expression>
        <Expression success="true" type="REQUIRE" filename="projects/<exe-name>/MiscTests.cpp" >
          <Original>
            encode( stringWithQuotes, Catch::XmlEncode::ForAttributes ) == "don't &amp;quot;quote&amp;quot; me on that"
          </Original>
          <Expanded>
            "don't &amp;quot;quote&amp;quot; me on that"
==
"don't &amp;quot;quote&amp;quot; me on that"
          </Expanded>
        </Expression>
        <OverallResults successes="2" failures="0" expectedFailures="0"/>
      </Section>
      <Section name="string with control char (1)" filename="projects/<exe-name>/MiscTests.cpp" >
        <Expression success="true" type="REQUIRE" filename="projects/<exe-name>/MiscTests.cpp" >
          <Original>
            encode( "[\x01]" ) == "[\\x01]"
          </Original>
          <Expanded>
            "[\x01]" == "[\x01]"
          </Expanded>
        </Expression>
        <OverallResults successes="1" failures="0" expectedFailures="0"/>
      </Section>
      <Section name="string with control char (x7F)" filename="projects/<exe-name>/MiscTests.cpp" >
        <Expression success="true" type="REQUIRE" filename="projects/<exe-name>/MiscTests.cpp" >
          <Original>
            encode( "[\x7F]" ) == "[\\x7F]"
          </Original>
          <Expanded>
            "[\x7F]" == "[\x7F]"
          </Expanded>
        </Expression>
        <OverallResults successes="1" failures="0" expectedFailures="0"/>
      </Section>
      <OverallResult success="true"/>
    </TestCase>
    <TestCase name="atomic if" tags="[0][failing]" filename="projects/<exe-name>/MiscTests.cpp" >
      <Expression success="true" type="REQUIRE" filename="projects/<exe-name>/MiscTests.cpp" >
        <Original>
          x == 0
        </Original>
        <Expanded>
          0 == 0
        </Expanded>
      </Expression>
      <OverallResult success="true"/>
    </TestCase>
    <TestCase name="boolean member" tags="[Tricky]" filename="projects/<exe-name>/TrickyTests.cpp" >
      <Expression success="true" type="REQUIRE" filename="projects/<exe-name>/TrickyTests.cpp" >
        <Original>
          obj.prop != 0
        </Original>
        <Expanded>
          0x<hex digits> != 0
        </Expanded>
      </Expression>
      <OverallResult success="true"/>
    </TestCase>
    <TestCase name="checkedElse" filename="projects/<exe-name>/MiscTests.cpp" >
      <Expression success="true" type="CHECKED_ELSE" filename="projects/<exe-name>/MiscTests.cpp" >
        <Original>
          flag
        </Original>
        <Expanded>
          true
        </Expanded>
      </Expression>
      <Expression success="true" type="REQUIRE" filename="projects/<exe-name>/MiscTests.cpp" >
        <Original>
          testCheckedElse( true )
        </Original>
        <Expanded>
          true
        </Expanded>
      </Expression>
      <OverallResult success="true"/>
    </TestCase>
    <TestCase name="checkedElse, failing" tags="[.][failing]" filename="projects/<exe-name>/MiscTests.cpp" >
      <Expression success="false" type="CHECKED_ELSE" filename="projects/<exe-name>/MiscTests.cpp" >
        <Original>
          flag
        </Original>
        <Expanded>
          false
        </Expanded>
      </Expression>
      <Expression success="false" type="REQUIRE" filename="projects/<exe-name>/MiscTests.cpp" >
        <Original>
          testCheckedElse( false )
        </Original>
        <Expanded>
          false
        </Expanded>
      </Expression>
      <OverallResult success="false"/>
    </TestCase>
    <TestCase name="checkedIf" filename="projects/<exe-name>/MiscTests.cpp" >
      <Expression success="true" type="CHECKED_IF" filename="projects/<exe-name>/MiscTests.cpp" >
        <Original>
          flag
        </Original>
        <Expanded>
          true
        </Expanded>
      </Expression>
      <Expression success="true" type="REQUIRE" filename="projects/<exe-name>/MiscTests.cpp" >
        <Original>
          testCheckedIf( true )
        </Original>
        <Expanded>
          true
        </Expanded>
      </Expression>
      <OverallResult success="true"/>
    </TestCase>
    <TestCase name="checkedIf, failing" tags="[.][failing]" filename="projects/<exe-name>/MiscTests.cpp" >
      <Expression success="false" type="CHECKED_IF" filename="projects/<exe-name>/MiscTests.cpp" >
        <Original>
          flag
        </Original>
        <Expanded>
          false
        </Expanded>
      </Expression>
      <Expression success="false" type="REQUIRE" filename="projects/<exe-name>/MiscTests.cpp" >
        <Original>
          testCheckedIf( false )
        </Original>
        <Expanded>
          false
        </Expanded>
      </Expression>
      <OverallResult success="false"/>
    </TestCase>
    <TestCase name="comparisons between const int variables" filename="projects/<exe-name>/ConditionTests.cpp" >
      <Expression success="true" type="REQUIRE" filename="projects/<exe-name>/ConditionTests.cpp" >
        <Original>
          unsigned_char_var == 1
        </Original>
        <Expanded>
          1 == 1
        </Expanded>
      </Expression>
      <Expression success="true" type="REQUIRE" filename="projects/<exe-name>/ConditionTests.cpp" >
        <Original>
          unsigned_short_var == 1
        </Original>
        <Expanded>
          1 == 1
        </Expanded>
      </Expression>
      <Expression success="true" type="REQUIRE" filename="projects/<exe-name>/ConditionTests.cpp" >
        <Original>
          unsigned_int_var == 1
        </Original>
        <Expanded>
          1 == 1
        </Expanded>
      </Expression>
      <Expression success="true" type="REQUIRE" filename="projects/<exe-name>/ConditionTests.cpp" >
        <Original>
          unsigned_long_var == 1
        </Original>
        <Expanded>
          1 == 1
        </Expanded>
      </Expression>
      <OverallResult success="true"/>
    </TestCase>
    <TestCase name="comparisons between int variables" filename="projects/<exe-name>/ConditionTests.cpp" >
      <Expression success="true" type="REQUIRE" filename="projects/<exe-name>/ConditionTests.cpp" >
        <Original>
          long_var == unsigned_char_var
        </Original>
        <Expanded>
          1 == 1
        </Expanded>
      </Expression>
      <Expression success="true" type="REQUIRE" filename="projects/<exe-name>/ConditionTests.cpp" >
        <Original>
          long_var == unsigned_short_var
        </Original>
        <Expanded>
          1 == 1
        </Expanded>
      </Expression>
      <Expression success="true" type="REQUIRE" filename="projects/<exe-name>/ConditionTests.cpp" >
        <Original>
          long_var == unsigned_int_var
        </Original>
        <Expanded>
          1 == 1
        </Expanded>
      </Expression>
      <Expression success="true" type="REQUIRE" filename="projects/<exe-name>/ConditionTests.cpp" >
        <Original>
          long_var == unsigned_long_var
        </Original>
        <Expanded>
          1 == 1
        </Expanded>
      </Expression>
      <OverallResult success="true"/>
    </TestCase>
    <TestCase name="even more nested SECTION tests" tags="[sections]" filename="projects/<exe-name>/MiscTests.cpp" >
      <Section name="c" filename="projects/<exe-name>/MiscTests.cpp" >
        <Section name="d (leaf)" filename="projects/<exe-name>/MiscTests.cpp" >
          <OverallResults successes="1" failures="0" expectedFailures="0"/>
        </Section>
        <OverallResults successes="1" failures="0" expectedFailures="0"/>
      </Section>
      <Section name="c" filename="projects/<exe-name>/MiscTests.cpp" >
        <Section name="e (leaf)" filename="projects/<exe-name>/MiscTests.cpp" >
          <OverallResults successes="1" failures="0" expectedFailures="0"/>
        </Section>
        <OverallResults successes="1" failures="0" expectedFailures="0"/>
      </Section>
      <Section name="f (leaf)" filename="projects/<exe-name>/MiscTests.cpp" >
        <OverallResults successes="1" failures="0" expectedFailures="0"/>
      </Section>
      <OverallResult success="true"/>
    </TestCase>
    <TestCase name="first tag" tags="[tag1]" filename="projects/<exe-name>/MiscTests.cpp" >
      <OverallResult success="true"/>
    </TestCase>
    <TestCase name="has printf" filename="projects/<exe-name>/TrickyTests.cpp" >
loose text artifact
      <OverallResult success="true"/>
    </TestCase>
    <TestCase name="just failure" tags="[.][fail][isolated info][messages]" filename="projects/<exe-name>/MessageTests.cpp" >
      <Failure filename="projects/<exe-name>/MessageTests.cpp" >
        Previous info should not be seen
      </Failure>
      <OverallResult success="false"/>
    </TestCase>
    <TestCase name="just info" tags="[info][isolated info][messages]" filename="projects/<exe-name>/MessageTests.cpp" >
      <OverallResult success="true"/>
    </TestCase>
    <TestCase name="long long" filename="projects/<exe-name>/MiscTests.cpp" >
      <Expression success="true" type="REQUIRE" filename="projects/<exe-name>/MiscTests.cpp" >
        <Original>
          l == std::numeric_limits&lt;long long>::max()
        </Original>
        <Expanded>
          9223372036854775807 (0x<hex digits>)
==
9223372036854775807 (0x<hex digits>)
        </Expanded>
      </Expression>
      <OverallResult success="true"/>
    </TestCase>
    <TestCase name="looped SECTION tests" tags="[.][failing][sections]" filename="projects/<exe-name>/MiscTests.cpp" >
      <Section name="s1" description="b is currently: 0" filename="projects/<exe-name>/MiscTests.cpp" >
        <Expression success="false" type="CHECK" filename="projects/<exe-name>/MiscTests.cpp" >
          <Original>
            b > a
          </Original>
          <Expanded>
            0 > 1
          </Expanded>
        </Expression>
        <OverallResults successes="0" failures="1" expectedFailures="0"/>
      </Section>
      <OverallResult success="false"/>
    </TestCase>
    <TestCase name="looped tests" tags="[.][failing]" filename="projects/<exe-name>/MiscTests.cpp" >
      <Info>
        Testing if fib[0] (1) is even
      </Info>
      <Expression success="false" type="CHECK" filename="projects/<exe-name>/MiscTests.cpp" >
        <Original>
          ( fib[i] % 2 ) == 0
        </Original>
        <Expanded>
          1 == 0
        </Expanded>
      </Expression>
      <Info>
        Testing if fib[1] (1) is even
      </Info>
      <Expression success="false" type="CHECK" filename="projects/<exe-name>/MiscTests.cpp" >
        <Original>
          ( fib[i] % 2 ) == 0
        </Original>
        <Expanded>
          1 == 0
        </Expanded>
      </Expression>
      <Info>
        Testing if fib[2] (2) is even
      </Info>
      <Expression success="true" type="CHECK" filename="projects/<exe-name>/MiscTests.cpp" >
        <Original>
          ( fib[i] % 2 ) == 0
        </Original>
        <Expanded>
          0 == 0
        </Expanded>
      </Expression>
      <Info>
        Testing if fib[3] (3) is even
      </Info>
      <Expression success="false" type="CHECK" filename="projects/<exe-name>/MiscTests.cpp" >
        <Original>
          ( fib[i] % 2 ) == 0
        </Original>
        <Expanded>
          1 == 0
        </Expanded>
      </Expression>
      <Info>
        Testing if fib[4] (5) is even
      </Info>
      <Expression success="false" type="CHECK" filename="projects/<exe-name>/MiscTests.cpp" >
        <Original>
          ( fib[i] % 2 ) == 0
        </Original>
        <Expanded>
          1 == 0
        </Expanded>
      </Expression>
      <Info>
        Testing if fib[5] (8) is even
      </Info>
      <Expression success="true" type="CHECK" filename="projects/<exe-name>/MiscTests.cpp" >
        <Original>
          ( fib[i] % 2 ) == 0
        </Original>
        <Expanded>
          0 == 0
        </Expanded>
      </Expression>
      <Info>
        Testing if fib[6] (13) is even
      </Info>
      <Expression success="false" type="CHECK" filename="projects/<exe-name>/MiscTests.cpp" >
        <Original>
          ( fib[i] % 2 ) == 0
        </Original>
        <Expanded>
          1 == 0
        </Expanded>
      </Expression>
      <Info>
        Testing if fib[7] (21) is even
      </Info>
      <Expression success="false" type="CHECK" filename="projects/<exe-name>/MiscTests.cpp" >
        <Original>
          ( fib[i] % 2 ) == 0
        </Original>
        <Expanded>
          1 == 0
        </Expanded>
      </Expression>
      <OverallResult success="false"/>
    </TestCase>
    <TestCase name="more nested SECTION tests" tags="[.][failing][sections]" filename="projects/<exe-name>/MiscTests.cpp" >
      <Section name="s1" description="doesn't equal" filename="projects/<exe-name>/MiscTests.cpp" >
        <Section name="s2" description="equal" filename="projects/<exe-name>/MiscTests.cpp" >
          <Expression success="false" type="REQUIRE" filename="projects/<exe-name>/MiscTests.cpp" >
            <Original>
              a == b
            </Original>
            <Expanded>
              1 == 2
            </Expanded>
          </Expression>
          <OverallResults successes="0" failures="1" expectedFailures="0"/>
        </Section>
        <OverallResults successes="0" failures="1" expectedFailures="0"/>
      </Section>
      <Section name="s1" description="doesn't equal" filename="projects/<exe-name>/MiscTests.cpp" >
        <Section name="s3" description="not equal" filename="projects/<exe-name>/MiscTests.cpp" >
          <Expression success="true" type="REQUIRE" filename="projects/<exe-name>/MiscTests.cpp" >
            <Original>
              a != b
            </Original>
            <Expanded>
              1 != 2
            </Expanded>
          </Expression>
          <OverallResults successes="1" failures="0" expectedFailures="0"/>
        </Section>
        <OverallResults successes="1" failures="0" expectedFailures="0"/>
      </Section>
      <Section name="s1" description="doesn't equal" filename="projects/<exe-name>/MiscTests.cpp" >
        <Section name="s4" description="less than" filename="projects/<exe-name>/MiscTests.cpp" >
          <Expression success="true" type="REQUIRE" filename="projects/<exe-name>/MiscTests.cpp" >
            <Original>
              a &lt; b
            </Original>
            <Expanded>
              1 &lt; 2
            </Expanded>
          </Expression>
          <OverallResults successes="1" failures="0" expectedFailures="0"/>
        </Section>
        <OverallResults successes="1" failures="0" expectedFailures="0"/>
      </Section>
      <OverallResult success="false"/>
    </TestCase>
    <TestCase name="nested SECTION tests" tags="[.][failing][sections]" filename="projects/<exe-name>/MiscTests.cpp" >
      <Section name="s1" description="doesn't equal" filename="projects/<exe-name>/MiscTests.cpp" >
        <Expression success="true" type="REQUIRE" filename="projects/<exe-name>/MiscTests.cpp" >
          <Original>
            a != b
          </Original>
          <Expanded>
            1 != 2
          </Expanded>
        </Expression>
        <Expression success="true" type="REQUIRE" filename="projects/<exe-name>/MiscTests.cpp" >
          <Original>
            b != a
          </Original>
          <Expanded>
            2 != 1
          </Expanded>
        </Expression>
        <Section name="s2" description="not equal" filename="projects/<exe-name>/MiscTests.cpp" >
          <Expression success="true" type="REQUIRE" filename="projects/<exe-name>/MiscTests.cpp" >
            <Original>
              a != b
            </Original>
            <Expanded>
              1 != 2
            </Expanded>
          </Expression>
          <OverallResults successes="1" failures="0" expectedFailures="0"/>
        </Section>
        <OverallResults successes="3" failures="0" expectedFailures="0"/>
      </Section>
      <OverallResult success="true"/>
    </TestCase>
    <TestCase name="non streamable - with conv. op" tags="[Tricky]" filename="projects/<exe-name>/TrickyTests.cpp" >
      <Expression success="true" type="REQUIRE" filename="projects/<exe-name>/TrickyTests.cpp" >
        <Original>
          s == "7"
        </Original>
        <Expanded>
          "7" == "7"
        </Expanded>
      </Expression>
      <OverallResult success="true"/>
    </TestCase>
    <TestCase name="non-copyable objects" tags="[.][failing]" filename="projects/<exe-name>/TrickyTests.cpp" >
      <Expression success="true" type="CHECK" filename="projects/<exe-name>/TrickyTests.cpp" >
        <Original>
          ti == typeid(int)
        </Original>
        <Expanded>
          {?} == {?}
        </Expanded>
      </Expression>
      <OverallResult success="true"/>
    </TestCase>
    <TestCase name="not allowed" tags="[!throws]" filename="projects/<exe-name>/MiscTests.cpp" >
      <OverallResult success="true"/>
    </TestCase>
    <TestCase name="null strings" filename="projects/<exe-name>/MiscTests.cpp" >
      <Expression success="true" type="REQUIRE" filename="projects/<exe-name>/MiscTests.cpp" >
        <Original>
          makeString( false ) != static_cast&lt;char*>(0)
        </Original>
        <Expanded>
          "valid string" != {null string}
        </Expanded>
      </Expression>
      <Expression success="true" type="REQUIRE" filename="projects/<exe-name>/MiscTests.cpp" >
        <Original>
          makeString( true ) == static_cast&lt;char*>(0)
        </Original>
        <Expanded>
          {null string} == {null string}
        </Expanded>
      </Expression>
      <OverallResult success="true"/>
    </TestCase>
    <TestCase name="null_ptr" tags="[Tricky]" filename="projects/<exe-name>/TrickyTests.cpp" >
      <Expression success="true" type="REQUIRE" filename="projects/<exe-name>/TrickyTests.cpp" >
        <Original>
          ptr.get() == 0
        </Original>
        <Expanded>
          0 == 0
        </Expanded>
      </Expression>
      <OverallResult success="true"/>
    </TestCase>
    <TestCase name="pair&lt;pair&lt;int,const char *,pair&lt;std::string,int> > -> toString" tags="[pair][toString]" filename="projects/<exe-name>/ToStringPair.cpp" >
      <Expression success="true" type="REQUIRE" filename="projects/<exe-name>/ToStringPair.cpp" >
        <Original>
          ::Catch::Detail::stringify( pair ) == "{ { 42, \"Arthur\" }, { \"Ford\", 24 } }"
        </Original>
        <Expanded>
          "{ { 42, "Arthur" }, { "Ford", 24 } }"
==
"{ { 42, "Arthur" }, { "Ford", 24 } }"
        </Expanded>
      </Expression>
      <OverallResult success="true"/>
    </TestCase>
    <TestCase name="pointer to class" tags="[Tricky]" filename="projects/<exe-name>/TrickyTests.cpp" >
      <Expression success="true" type="REQUIRE" filename="projects/<exe-name>/TrickyTests.cpp" >
        <Original>
          p == 0
        </Original>
        <Expanded>
          0 == 0
        </Expanded>
      </Expression>
      <OverallResult success="true"/>
    </TestCase>
    <TestCase name="random SECTION tests" tags="[.][failing][sections]" filename="projects/<exe-name>/MiscTests.cpp" >
      <Section name="s1" description="doesn't equal" filename="projects/<exe-name>/MiscTests.cpp" >
        <Expression success="true" type="REQUIRE" filename="projects/<exe-name>/MiscTests.cpp" >
          <Original>
            a != b
          </Original>
          <Expanded>
            1 != 2
          </Expanded>
        </Expression>
        <Expression success="true" type="REQUIRE" filename="projects/<exe-name>/MiscTests.cpp" >
          <Original>
            b != a
          </Original>
          <Expanded>
            2 != 1
          </Expanded>
        </Expression>
        <OverallResults successes="2" failures="0" expectedFailures="0"/>
      </Section>
      <Section name="s2" description="not equal" filename="projects/<exe-name>/MiscTests.cpp" >
        <Expression success="true" type="REQUIRE" filename="projects/<exe-name>/MiscTests.cpp" >
          <Original>
            a != b
          </Original>
          <Expanded>
            1 != 2
          </Expanded>
        </Expression>
        <OverallResults successes="1" failures="0" expectedFailures="0"/>
      </Section>
      <OverallResult success="true"/>
    </TestCase>
    <TestCase name="replaceInPlace" filename="projects/<exe-name>/TestMain.cpp" >
      <Section name="replace single char" filename="projects/<exe-name>/TestMain.cpp" >
        <Expression success="true" type="CHECK" filename="projects/<exe-name>/TestMain.cpp" >
          <Original>
            Catch::replaceInPlace( letters, "b", "z" )
          </Original>
          <Expanded>
            true
          </Expanded>
        </Expression>
        <Expression success="true" type="CHECK" filename="projects/<exe-name>/TestMain.cpp" >
          <Original>
            letters == "azcdefcg"
          </Original>
          <Expanded>
            "azcdefcg" == "azcdefcg"
          </Expanded>
        </Expression>
        <OverallResults successes="2" failures="0" expectedFailures="0"/>
      </Section>
      <Section name="replace two chars" filename="projects/<exe-name>/TestMain.cpp" >
        <Expression success="true" type="CHECK" filename="projects/<exe-name>/TestMain.cpp" >
          <Original>
            Catch::replaceInPlace( letters, "c", "z" )
          </Original>
          <Expanded>
            true
          </Expanded>
        </Expression>
        <Expression success="true" type="CHECK" filename="projects/<exe-name>/TestMain.cpp" >
          <Original>
            letters == "abzdefzg"
          </Original>
          <Expanded>
            "abzdefzg" == "abzdefzg"
          </Expanded>
        </Expression>
        <OverallResults successes="2" failures="0" expectedFailures="0"/>
      </Section>
      <Section name="replace first char" filename="projects/<exe-name>/TestMain.cpp" >
        <Expression success="true" type="CHECK" filename="projects/<exe-name>/TestMain.cpp" >
          <Original>
            Catch::replaceInPlace( letters, "a", "z" )
          </Original>
          <Expanded>
            true
          </Expanded>
        </Expression>
        <Expression success="true" type="CHECK" filename="projects/<exe-name>/TestMain.cpp" >
          <Original>
            letters == "zbcdefcg"
          </Original>
          <Expanded>
            "zbcdefcg" == "zbcdefcg"
          </Expanded>
        </Expression>
        <OverallResults successes="2" failures="0" expectedFailures="0"/>
      </Section>
      <Section name="replace last char" filename="projects/<exe-name>/TestMain.cpp" >
        <Expression success="true" type="CHECK" filename="projects/<exe-name>/TestMain.cpp" >
          <Original>
            Catch::replaceInPlace( letters, "g", "z" )
          </Original>
          <Expanded>
            true
          </Expanded>
        </Expression>
        <Expression success="true" type="CHECK" filename="projects/<exe-name>/TestMain.cpp" >
          <Original>
            letters == "abcdefcz"
          </Original>
          <Expanded>
            "abcdefcz" == "abcdefcz"
          </Expanded>
        </Expression>
        <OverallResults successes="2" failures="0" expectedFailures="0"/>
      </Section>
      <Section name="replace all chars" filename="projects/<exe-name>/TestMain.cpp" >
        <Expression success="true" type="CHECK" filename="projects/<exe-name>/TestMain.cpp" >
          <Original>
            Catch::replaceInPlace( letters, letters, "replaced" )
          </Original>
          <Expanded>
            true
          </Expanded>
        </Expression>
        <Expression success="true" type="CHECK" filename="projects/<exe-name>/TestMain.cpp" >
          <Original>
            letters == "replaced"
          </Original>
          <Expanded>
            "replaced" == "replaced"
          </Expanded>
        </Expression>
        <OverallResults successes="2" failures="0" expectedFailures="0"/>
      </Section>
      <Section name="replace no chars" filename="projects/<exe-name>/TestMain.cpp" >
        <Expression success="true" type="CHECK_FALSE" filename="projects/<exe-name>/TestMain.cpp" >
          <Original>
<<<<<<< HEAD
            !(replaceInPlace( letters, "x", "z" ))
=======
            !(Catch::replaceInPlace( letters, "x", "z" ))
>>>>>>> b119ebdd
          </Original>
          <Expanded>
            !false
          </Expanded>
        </Expression>
        <Expression success="true" type="CHECK" filename="projects/<exe-name>/TestMain.cpp" >
          <Original>
            letters == letters
          </Original>
          <Expanded>
            "abcdefcg" == "abcdefcg"
          </Expanded>
        </Expression>
        <OverallResults successes="2" failures="0" expectedFailures="0"/>
      </Section>
      <Section name="escape '" filename="projects/<exe-name>/TestMain.cpp" >
        <Expression success="true" type="CHECK" filename="projects/<exe-name>/TestMain.cpp" >
          <Original>
            Catch::replaceInPlace( s, "'", "|'" )
          </Original>
          <Expanded>
            true
          </Expanded>
        </Expression>
        <Expression success="true" type="CHECK" filename="projects/<exe-name>/TestMain.cpp" >
          <Original>
            s == "didn|'t"
          </Original>
          <Expanded>
            "didn|'t" == "didn|'t"
          </Expanded>
        </Expression>
        <OverallResults successes="2" failures="0" expectedFailures="0"/>
      </Section>
      <OverallResult success="true"/>
    </TestCase>
    <TestCase name="second tag" tags="[tag2]" filename="projects/<exe-name>/MiscTests.cpp" >
      <OverallResult success="true"/>
    </TestCase>
    <TestCase name="send a single char to INFO" tags="[.][failing]" filename="projects/<exe-name>/MiscTests.cpp" >
      <Info>
        3
      </Info>
      <Expression success="false" type="REQUIRE" filename="projects/<exe-name>/MiscTests.cpp" >
        <Original>
          false
        </Original>
        <Expanded>
          false
        </Expanded>
      </Expression>
      <OverallResult success="false"/>
    </TestCase>
    <TestCase name="sends information to INFO" tags="[.][failing]" filename="projects/<exe-name>/MessageTests.cpp" >
      <Info>
        hi
      </Info>
      <Info>
        i := 7
      </Info>
      <Expression success="false" type="REQUIRE" filename="projects/<exe-name>/MessageTests.cpp" >
        <Original>
          false
        </Original>
        <Expanded>
          false
        </Expanded>
      </Expression>
      <OverallResult success="false"/>
    </TestCase>
    <TestCase name="std::pair&lt;int,const std::string> -> toString" tags="[pair][toString]" filename="projects/<exe-name>/ToStringPair.cpp" >
      <Expression success="true" type="REQUIRE" filename="projects/<exe-name>/ToStringPair.cpp" >
        <Original>
          ::Catch::Detail::stringify(value) == "{ 34, \"xyzzy\" }"
        </Original>
        <Expanded>
          "{ 34, "xyzzy" }" == "{ 34, "xyzzy" }"
        </Expanded>
      </Expression>
      <OverallResult success="true"/>
    </TestCase>
    <TestCase name="std::pair&lt;int,std::string> -> toString" tags="[pair][toString]" filename="projects/<exe-name>/ToStringPair.cpp" >
      <Expression success="true" type="REQUIRE" filename="projects/<exe-name>/ToStringPair.cpp" >
        <Original>
          ::Catch::Detail::stringify( value ) == "{ 34, \"xyzzy\" }"
        </Original>
        <Expanded>
          "{ 34, "xyzzy" }" == "{ 34, "xyzzy" }"
        </Expanded>
      </Expression>
      <OverallResult success="true"/>
    </TestCase>
    <TestCase name="std::vector&lt;std::pair&lt;std::string,int> > -> toString" tags="[pair][toString]" filename="projects/<exe-name>/ToStringPair.cpp" >
      <Expression success="true" type="REQUIRE" filename="projects/<exe-name>/ToStringPair.cpp" >
        <Original>
          ::Catch::Detail::stringify( pr ) == "{ { \"green\", 55 } }"
        </Original>
        <Expanded>
          "{ { "green", 55 } }"
==
"{ { "green", 55 } }"
        </Expanded>
      </Expression>
      <OverallResult success="true"/>
    </TestCase>
    <TestCase name="string literals of different sizes can be compared" tags="[.][Tricky][failing]" filename="projects/<exe-name>/TrickyTests.cpp" >
      <Expression success="false" type="REQUIRE" filename="projects/<exe-name>/TrickyTests.cpp" >
        <Original>
          std::string( "first" ) == "second"
        </Original>
        <Expanded>
          "first" == "second"
        </Expanded>
      </Expression>
      <OverallResult success="false"/>
    </TestCase>
    <TestCase name="stringify( has_maker )" tags="[toString]" filename="projects/<exe-name>/ToStringWhich.cpp" >
      <Expression success="true" type="REQUIRE" filename="projects/<exe-name>/ToStringWhich.cpp" >
        <Original>
          ::Catch::Detail::stringify( item ) == "StringMaker&lt;has_maker>"
        </Original>
        <Expanded>
          "StringMaker&lt;has_maker>"
==
"StringMaker&lt;has_maker>"
        </Expanded>
      </Expression>
      <OverallResult success="true"/>
    </TestCase>
    <TestCase name="stringify( has_maker_and_toString )" tags="[.][toString]" filename="projects/<exe-name>/ToStringWhich.cpp" >
      <Expression success="true" type="REQUIRE" filename="projects/<exe-name>/ToStringWhich.cpp" >
        <Original>
          ::Catch::Detail::stringify( item ) == "StringMaker&lt;has_maker_and_operator>"
        </Original>
        <Expanded>
          "StringMaker&lt;has_maker_and_operator>"
==
"StringMaker&lt;has_maker_and_operator>"
        </Expanded>
      </Expression>
      <OverallResult success="true"/>
    </TestCase>
    <TestCase name="stringify( has_operator )" tags="[toString]" filename="projects/<exe-name>/ToStringWhich.cpp" >
      <Expression success="true" type="REQUIRE" filename="projects/<exe-name>/ToStringWhich.cpp" >
        <Original>
          ::Catch::Detail::stringify( item ) == "operator&lt;&lt;( has_operator )"
        </Original>
        <Expanded>
          "operator&lt;&lt;( has_operator )"
==
"operator&lt;&lt;( has_operator )"
        </Expanded>
      </Expression>
      <OverallResult success="true"/>
    </TestCase>
    <TestCase name="toString on const wchar_t const pointer returns the string contents" tags="[toString]" filename="projects/<exe-name>/MiscTests.cpp" >
      <Expression success="true" type="CHECK" filename="projects/<exe-name>/MiscTests.cpp" >
        <Original>
          result == "\"wide load\""
        </Original>
        <Expanded>
          ""wide load"" == ""wide load""
        </Expanded>
      </Expression>
      <OverallResult success="true"/>
    </TestCase>
    <TestCase name="toString on const wchar_t pointer returns the string contents" tags="[toString]" filename="projects/<exe-name>/MiscTests.cpp" >
      <Expression success="true" type="CHECK" filename="projects/<exe-name>/MiscTests.cpp" >
        <Original>
          result == "\"wide load\""
        </Original>
        <Expanded>
          ""wide load"" == ""wide load""
        </Expanded>
      </Expression>
      <OverallResult success="true"/>
    </TestCase>
    <TestCase name="toString on wchar_t const pointer returns the string contents" tags="[toString]" filename="projects/<exe-name>/MiscTests.cpp" >
      <Expression success="true" type="CHECK" filename="projects/<exe-name>/MiscTests.cpp" >
        <Original>
          result == "\"wide load\""
        </Original>
        <Expanded>
          ""wide load"" == ""wide load""
        </Expanded>
      </Expression>
      <OverallResult success="true"/>
    </TestCase>
    <TestCase name="toString on wchar_t returns the string contents" tags="[toString]" filename="projects/<exe-name>/MiscTests.cpp" >
      <Expression success="true" type="CHECK" filename="projects/<exe-name>/MiscTests.cpp" >
        <Original>
          result == "\"wide load\""
        </Original>
        <Expanded>
          ""wide load"" == ""wide load""
        </Expanded>
      </Expression>
      <OverallResult success="true"/>
    </TestCase>
    <TestCase name="toString( vectors&lt;has_maker )" tags="[toString]" filename="projects/<exe-name>/ToStringWhich.cpp" >
      <Expression success="true" type="REQUIRE" filename="projects/<exe-name>/ToStringWhich.cpp" >
        <Original>
          ::Catch::Detail::stringify( v ) == "{ StringMaker&lt;has_maker> }"
        </Original>
        <Expanded>
          "{ StringMaker&lt;has_maker> }"
==
"{ StringMaker&lt;has_maker> }"
        </Expanded>
      </Expression>
      <OverallResult success="true"/>
    </TestCase>
    <TestCase name="toString(enum class w/operator&lt;&lt;)" tags="[enum][enumClass][toString]" filename="projects/<exe-name>/EnumToString.cpp" >
      <Expression success="true" type="CHECK" filename="projects/<exe-name>/EnumToString.cpp" >
        <Original>
          ::Catch::Detail::stringify(e0) == "E2/V0"
        </Original>
        <Expanded>
          "E2/V0" == "E2/V0"
        </Expanded>
      </Expression>
      <Expression success="true" type="CHECK" filename="projects/<exe-name>/EnumToString.cpp" >
        <Original>
          ::Catch::Detail::stringify(e1) == "E2/V1"
        </Original>
        <Expanded>
          "E2/V1" == "E2/V1"
        </Expanded>
      </Expression>
      <Expression success="true" type="CHECK" filename="projects/<exe-name>/EnumToString.cpp" >
        <Original>
          ::Catch::Detail::stringify(e3) == "Unknown enum value 10"
        </Original>
        <Expanded>
          "Unknown enum value 10"
==
"Unknown enum value 10"
        </Expanded>
      </Expression>
      <OverallResult success="true"/>
    </TestCase>
    <TestCase name="toString(enum class)" tags="[.][enum][enumClass][toString]" filename="projects/<exe-name>/EnumToString.cpp" >
      <Expression success="false" type="CHECK" filename="projects/<exe-name>/EnumToString.cpp" >
        <Original>
          ::Catch::Detail::stringify(e0) == "0"
        </Original>
        <Expanded>
          "{?}" == "0"
        </Expanded>
      </Expression>
      <Expression success="false" type="CHECK" filename="projects/<exe-name>/EnumToString.cpp" >
        <Original>
          ::Catch::Detail::stringify(e1) == "1"
        </Original>
        <Expanded>
          "{?}" == "1"
        </Expanded>
      </Expression>
      <OverallResult success="false"/>
    </TestCase>
    <TestCase name="toString(enum w/operator&lt;&lt;)" tags="[enum][toString]" filename="projects/<exe-name>/EnumToString.cpp" >
      <Expression success="true" type="CHECK" filename="projects/<exe-name>/EnumToString.cpp" >
        <Original>
          ::Catch::Detail::stringify(e0) == "E2{0}"
        </Original>
        <Expanded>
          "E2{0}" == "E2{0}"
        </Expanded>
      </Expression>
      <Expression success="true" type="CHECK" filename="projects/<exe-name>/EnumToString.cpp" >
        <Original>
          ::Catch::Detail::stringify(e1) == "E2{1}"
        </Original>
        <Expanded>
          "E2{1}" == "E2{1}"
        </Expanded>
      </Expression>
      <OverallResult success="true"/>
    </TestCase>
    <TestCase name="toString(enum)" tags="[enum][toString]" filename="projects/<exe-name>/EnumToString.cpp" >
      <Expression success="true" type="CHECK" filename="projects/<exe-name>/EnumToString.cpp" >
        <Original>
          ::Catch::Detail::stringify(e0) == "0"
        </Original>
        <Expanded>
          "0" == "0"
        </Expanded>
      </Expression>
      <Expression success="true" type="CHECK" filename="projects/<exe-name>/EnumToString.cpp" >
        <Original>
          ::Catch::Detail::stringify(e1) == "1"
        </Original>
        <Expanded>
          "1" == "1"
        </Expanded>
      </Expression>
      <OverallResult success="true"/>
    </TestCase>
    <TestCase name="tuple&lt;>" tags="[toString][tuple]" filename="projects/<exe-name>/ToStringTuple.cpp" >
      <Expression success="true" type="CHECK" filename="projects/<exe-name>/ToStringTuple.cpp" >
        <Original>
          "{ }" == ::Catch::Detail::stringify(type{})
        </Original>
        <Expanded>
          "{ }" == "{ }"
        </Expanded>
      </Expression>
      <Expression success="true" type="CHECK" filename="projects/<exe-name>/ToStringTuple.cpp" >
        <Original>
          "{ }" == ::Catch::Detail::stringify(value)
        </Original>
        <Expanded>
          "{ }" == "{ }"
        </Expanded>
      </Expression>
      <OverallResult success="true"/>
    </TestCase>
    <TestCase name="tuple&lt;float,int>" tags="[toString][tuple]" filename="projects/<exe-name>/ToStringTuple.cpp" >
      <Expression success="true" type="CHECK" filename="projects/<exe-name>/ToStringTuple.cpp" >
        <Original>
          "1.2f" == ::Catch::Detail::stringify(float(1.2))
        </Original>
        <Expanded>
          "1.2f" == "1.2f"
        </Expanded>
      </Expression>
      <Expression success="true" type="CHECK" filename="projects/<exe-name>/ToStringTuple.cpp" >
        <Original>
          "{ 1.2f, 0 }" == ::Catch::Detail::stringify(type{1.2f,0})
        </Original>
        <Expanded>
          "{ 1.2f, 0 }" == "{ 1.2f, 0 }"
        </Expanded>
      </Expression>
      <OverallResult success="true"/>
    </TestCase>
    <TestCase name="tuple&lt;int>" tags="[toString][tuple]" filename="projects/<exe-name>/ToStringTuple.cpp" >
      <Expression success="true" type="CHECK" filename="projects/<exe-name>/ToStringTuple.cpp" >
        <Original>
          "{ 0 }" == ::Catch::Detail::stringify(type{0})
        </Original>
        <Expanded>
          "{ 0 }" == "{ 0 }"
        </Expanded>
      </Expression>
      <OverallResult success="true"/>
    </TestCase>
    <TestCase name="tuple&lt;0,int,const char *>" tags="[toString][tuple]" filename="projects/<exe-name>/ToStringTuple.cpp" >
      <Expression success="true" type="CHECK" filename="projects/<exe-name>/ToStringTuple.cpp" >
        <Original>
          "{ 0, 42, \"Catch me\" }" == ::Catch::Detail::stringify(value)
        </Original>
        <Expanded>
          "{ 0, 42, "Catch me" }"
==
"{ 0, 42, "Catch me" }"
        </Expanded>
      </Expression>
      <OverallResult success="true"/>
    </TestCase>
    <TestCase name="tuple&lt;string,string>" tags="[toString][tuple]" filename="projects/<exe-name>/ToStringTuple.cpp" >
      <Expression success="true" type="CHECK" filename="projects/<exe-name>/ToStringTuple.cpp" >
        <Original>
          "{ \"hello\", \"world\" }" == ::Catch::Detail::stringify(type{"hello","world"})
        </Original>
        <Expanded>
          "{ "hello", "world" }"
==
"{ "hello", "world" }"
        </Expanded>
      </Expression>
      <OverallResult success="true"/>
    </TestCase>
    <TestCase name="tuple&lt;tuple&lt;int>,tuple&lt;>,float>" tags="[toString][tuple]" filename="projects/<exe-name>/ToStringTuple.cpp" >
      <Expression success="true" type="CHECK" filename="projects/<exe-name>/ToStringTuple.cpp" >
        <Original>
          "{ { 42 }, { }, 1.2f }" == ::Catch::Detail::stringify(value)
        </Original>
        <Expanded>
          "{ { 42 }, { }, 1.2f }"
==
"{ { 42 }, { }, 1.2f }"
        </Expanded>
      </Expression>
      <OverallResult success="true"/>
    </TestCase>
    <TestCase name="vec&lt;vec&lt;string,alloc>> -> toString" tags="[toString][vector,allocator]" filename="projects/<exe-name>/ToStringVector.cpp" >
      <Expression success="true" type="REQUIRE" filename="projects/<exe-name>/ToStringVector.cpp" >
        <Original>
          ::Catch::Detail::stringify(v) == "{  }"
        </Original>
        <Expanded>
          "{  }" == "{  }"
        </Expanded>
      </Expression>
      <Expression success="true" type="REQUIRE" filename="projects/<exe-name>/ToStringVector.cpp" >
        <Original>
          ::Catch::Detail::stringify(v) == "{ { \"hello\" }, { \"world\" } }"
        </Original>
        <Expanded>
          "{ { "hello" }, { "world" } }"
==
"{ { "hello" }, { "world" } }"
        </Expanded>
      </Expression>
      <OverallResult success="true"/>
    </TestCase>
    <TestCase name="vector&lt;int,allocator> -> toString" tags="[toString][vector,allocator]" filename="projects/<exe-name>/ToStringVector.cpp" >
      <Expression success="true" type="REQUIRE" filename="projects/<exe-name>/ToStringVector.cpp" >
        <Original>
          ::Catch::Detail::stringify(vv) == "{  }"
        </Original>
        <Expanded>
          "{  }" == "{  }"
        </Expanded>
      </Expression>
      <Expression success="true" type="REQUIRE" filename="projects/<exe-name>/ToStringVector.cpp" >
        <Original>
          ::Catch::Detail::stringify(vv) == "{ 42 }"
        </Original>
        <Expanded>
          "{ 42 }" == "{ 42 }"
        </Expanded>
      </Expression>
      <Expression success="true" type="REQUIRE" filename="projects/<exe-name>/ToStringVector.cpp" >
        <Original>
          ::Catch::Detail::stringify(vv) == "{ 42, 250 }"
        </Original>
        <Expanded>
          "{ 42, 250 }" == "{ 42, 250 }"
        </Expanded>
      </Expression>
      <OverallResult success="true"/>
    </TestCase>
    <TestCase name="vector&lt;int> -> toString" tags="[toString][vector]" filename="projects/<exe-name>/ToStringVector.cpp" >
      <Expression success="true" type="REQUIRE" filename="projects/<exe-name>/ToStringVector.cpp" >
        <Original>
          ::Catch::Detail::stringify(vv) == "{  }"
        </Original>
        <Expanded>
          "{  }" == "{  }"
        </Expanded>
      </Expression>
      <Expression success="true" type="REQUIRE" filename="projects/<exe-name>/ToStringVector.cpp" >
        <Original>
          ::Catch::Detail::stringify(vv) == "{ 42 }"
        </Original>
        <Expanded>
          "{ 42 }" == "{ 42 }"
        </Expanded>
      </Expression>
      <Expression success="true" type="REQUIRE" filename="projects/<exe-name>/ToStringVector.cpp" >
        <Original>
          ::Catch::Detail::stringify(vv) == "{ 42, 250 }"
        </Original>
        <Expanded>
          "{ 42, 250 }" == "{ 42, 250 }"
        </Expanded>
      </Expression>
      <OverallResult success="true"/>
    </TestCase>
    <TestCase name="vector&lt;string> -> toString" tags="[toString][vector]" filename="projects/<exe-name>/ToStringVector.cpp" >
      <Expression success="true" type="REQUIRE" filename="projects/<exe-name>/ToStringVector.cpp" >
        <Original>
          ::Catch::Detail::stringify(vv) == "{  }"
        </Original>
        <Expanded>
          "{  }" == "{  }"
        </Expanded>
      </Expression>
      <Expression success="true" type="REQUIRE" filename="projects/<exe-name>/ToStringVector.cpp" >
        <Original>
          ::Catch::Detail::stringify(vv) == "{ \"hello\" }"
        </Original>
        <Expanded>
          "{ "hello" }" == "{ "hello" }"
        </Expanded>
      </Expression>
      <Expression success="true" type="REQUIRE" filename="projects/<exe-name>/ToStringVector.cpp" >
        <Original>
          ::Catch::Detail::stringify(vv) == "{ \"hello\", \"world\" }"
        </Original>
        <Expanded>
          "{ "hello", "world" }"
==
"{ "hello", "world" }"
        </Expanded>
      </Expression>
      <OverallResult success="true"/>
    </TestCase>
    <TestCase name="vectors can be sized and resized" tags="[vector]" filename="projects/<exe-name>/MiscTests.cpp" >
      <Expression success="true" type="REQUIRE" filename="projects/<exe-name>/MiscTests.cpp" >
        <Original>
          v.size() == 5
        </Original>
        <Expanded>
          5 == 5
        </Expanded>
      </Expression>
      <Expression success="true" type="REQUIRE" filename="projects/<exe-name>/MiscTests.cpp" >
        <Original>
          v.capacity() >= 5
        </Original>
        <Expanded>
          5 >= 5
        </Expanded>
      </Expression>
      <Section name="resizing bigger changes size and capacity" filename="projects/<exe-name>/MiscTests.cpp" >
        <Expression success="true" type="REQUIRE" filename="projects/<exe-name>/MiscTests.cpp" >
          <Original>
            v.size() == 10
          </Original>
          <Expanded>
            10 == 10
          </Expanded>
        </Expression>
        <Expression success="true" type="REQUIRE" filename="projects/<exe-name>/MiscTests.cpp" >
          <Original>
            v.capacity() >= 10
          </Original>
          <Expanded>
            10 >= 10
          </Expanded>
        </Expression>
        <OverallResults successes="2" failures="0" expectedFailures="0"/>
      </Section>
      <Expression success="true" type="REQUIRE" filename="projects/<exe-name>/MiscTests.cpp" >
        <Original>
          v.size() == 5
        </Original>
        <Expanded>
          5 == 5
        </Expanded>
      </Expression>
      <Expression success="true" type="REQUIRE" filename="projects/<exe-name>/MiscTests.cpp" >
        <Original>
          v.capacity() >= 5
        </Original>
        <Expanded>
          5 >= 5
        </Expanded>
      </Expression>
      <Section name="resizing smaller changes size but not capacity" filename="projects/<exe-name>/MiscTests.cpp" >
        <Expression success="true" type="REQUIRE" filename="projects/<exe-name>/MiscTests.cpp" >
          <Original>
            v.size() == 0
          </Original>
          <Expanded>
            0 == 0
          </Expanded>
        </Expression>
        <Expression success="true" type="REQUIRE" filename="projects/<exe-name>/MiscTests.cpp" >
          <Original>
            v.capacity() >= 5
          </Original>
          <Expanded>
            5 >= 5
          </Expanded>
        </Expression>
        <Section name="We can use the 'swap trick' to reset the capacity" filename="projects/<exe-name>/MiscTests.cpp" >
          <Expression success="true" type="REQUIRE" filename="projects/<exe-name>/MiscTests.cpp" >
            <Original>
              v.capacity() == 0
            </Original>
            <Expanded>
              0 == 0
            </Expanded>
          </Expression>
          <OverallResults successes="1" failures="0" expectedFailures="0"/>
        </Section>
        <OverallResults successes="3" failures="0" expectedFailures="0"/>
      </Section>
      <Expression success="true" type="REQUIRE" filename="projects/<exe-name>/MiscTests.cpp" >
        <Original>
          v.size() == 5
        </Original>
        <Expanded>
          5 == 5
        </Expanded>
      </Expression>
      <Expression success="true" type="REQUIRE" filename="projects/<exe-name>/MiscTests.cpp" >
        <Original>
          v.capacity() >= 5
        </Original>
        <Expanded>
          5 >= 5
        </Expanded>
      </Expression>
      <Section name="reserving bigger changes capacity but not size" filename="projects/<exe-name>/MiscTests.cpp" >
        <Expression success="true" type="REQUIRE" filename="projects/<exe-name>/MiscTests.cpp" >
          <Original>
            v.size() == 5
          </Original>
          <Expanded>
            5 == 5
          </Expanded>
        </Expression>
        <Expression success="true" type="REQUIRE" filename="projects/<exe-name>/MiscTests.cpp" >
          <Original>
            v.capacity() >= 10
          </Original>
          <Expanded>
            10 >= 10
          </Expanded>
        </Expression>
        <OverallResults successes="2" failures="0" expectedFailures="0"/>
      </Section>
      <Expression success="true" type="REQUIRE" filename="projects/<exe-name>/MiscTests.cpp" >
        <Original>
          v.size() == 5
        </Original>
        <Expanded>
          5 == 5
        </Expanded>
      </Expression>
      <Expression success="true" type="REQUIRE" filename="projects/<exe-name>/MiscTests.cpp" >
        <Original>
          v.capacity() >= 5
        </Original>
        <Expanded>
          5 >= 5
        </Expanded>
      </Expression>
      <Section name="reserving smaller does not change size or capacity" filename="projects/<exe-name>/MiscTests.cpp" >
        <Expression success="true" type="REQUIRE" filename="projects/<exe-name>/MiscTests.cpp" >
          <Original>
            v.size() == 5
          </Original>
          <Expanded>
            5 == 5
          </Expanded>
        </Expression>
        <Expression success="true" type="REQUIRE" filename="projects/<exe-name>/MiscTests.cpp" >
          <Original>
            v.capacity() >= 5
          </Original>
          <Expanded>
            5 >= 5
          </Expanded>
        </Expression>
        <OverallResults successes="2" failures="0" expectedFailures="0"/>
      </Section>
      <OverallResult success="true"/>
    </TestCase>
    <TestCase name="xmlentitycheck" filename="projects/<exe-name>/MiscTests.cpp" >
      <Section name="embedded xml" description="&lt;test>it should be possible to embed xml characters, such as &lt;, &quot; or &amp;, or even whole &lt;xml>documents&lt;/xml> within an attribute&lt;/test>" filename="projects/<exe-name>/MiscTests.cpp" >
        <OverallResults successes="1" failures="0" expectedFailures="0"/>
      </Section>
      <Section name="encoded chars" description="these should all be encoded: &amp;&amp;&amp;&quot;&quot;&quot;&lt;&lt;&lt;&amp;&quot;&lt;&lt;&amp;&quot;" filename="projects/<exe-name>/MiscTests.cpp" >
        <OverallResults successes="1" failures="0" expectedFailures="0"/>
      </Section>
      <OverallResult success="true"/>
    </TestCase>
<<<<<<< HEAD
    <OverallResults successes="871" failures="94" expectedFailures="21"/>
  </Group>
  <OverallResults successes="871" failures="93" expectedFailures="21"/>
=======
    <OverallResults successes="783" failures="100" expectedFailures="21"/>
  </Group>
  <OverallResults successes="783" failures="99" expectedFailures="21"/>
>>>>>>> b119ebdd
</Catch><|MERGE_RESOLUTION|>--- conflicted
+++ resolved
@@ -155,9 +155,6 @@
       </Expression>
       <OverallResult success="true"/>
     </TestCase>
-<<<<<<< HEAD
-    <TestCase name="#961 -- Dynamically created sections should all be reported" tags="[.][hide]" filename="projects/<exe-name>/MiscTests.cpp" >
-=======
     <TestCase name="#872" filename="projects/<exe-name>/CompilationTests.cpp" >
       <Info>
         dummy := 0
@@ -173,7 +170,6 @@
       <OverallResult success="true"/>
     </TestCase>
     <TestCase name="#961 -- Dynamically created sections should all be reported" tags="[.]" filename="projects/<exe-name>/MiscTests.cpp" >
->>>>>>> b119ebdd
       <Section name="Looped section 0" filename="projects/<exe-name>/MiscTests.cpp" >
         <OverallResults successes="1" failures="0" expectedFailures="0"/>
       </Section>
@@ -191,11 +187,7 @@
       </Section>
       <OverallResult success="true"/>
     </TestCase>
-<<<<<<< HEAD
-    <TestCase name="'Not' checks that should fail" tags="[.][failing][hide]" filename="projects/<exe-name>/ConditionTests.cpp" >
-=======
     <TestCase name="'Not' checks that should fail" tags="[.][failing]" filename="projects/<exe-name>/ConditionTests.cpp" >
->>>>>>> b119ebdd
       <Expression success="false" type="CHECK" filename="projects/<exe-name>/ConditionTests.cpp" >
         <Original>
           false != false
@@ -639,49 +631,6 @@
         </Original>
         <Expanded>
           Approx(0).epsilon(1.0001), std::domain_error
-        </Expanded>
-      </Expression>
-      <OverallResult success="true"/>
-    </TestCase>
-    <TestCase name="Approx with exactly-representable margin" tags="[Approx]" filename="projects/<exe-name>/ApproxTests.cpp" >
-      <Expression success="true" type="CHECK" filename="projects/<exe-name>/ApproxTests.cpp" >
-        <Original>
-          0.25f == Approx(0.0f).margin(0.25f)
-        </Original>
-        <Expanded>
-          0.25f == Approx( 0.0 )
-        </Expanded>
-      </Expression>
-      <Expression success="true" type="CHECK" filename="projects/<exe-name>/ApproxTests.cpp" >
-        <Original>
-          0.0f == Approx(0.25f).margin(0.25f)
-        </Original>
-        <Expanded>
-          0.0f == Approx( 0.25 )
-        </Expanded>
-      </Expression>
-      <Expression success="true" type="CHECK" filename="projects/<exe-name>/ApproxTests.cpp" >
-        <Original>
-          0.5f == Approx(0.25f).margin(0.25f)
-        </Original>
-        <Expanded>
-          0.5f == Approx( 0.25 )
-        </Expanded>
-      </Expression>
-      <Expression success="true" type="CHECK" filename="projects/<exe-name>/ApproxTests.cpp" >
-        <Original>
-          245.0f == Approx(245.25f).margin(0.25f)
-        </Original>
-        <Expanded>
-          245.0f == Approx( 245.25 )
-        </Expanded>
-      </Expression>
-      <Expression success="true" type="CHECK" filename="projects/<exe-name>/ApproxTests.cpp" >
-        <Original>
-          245.5f == Approx(245.25f).margin(0.25f)
-        </Original>
-        <Expanded>
-          245.5f == Approx( 245.25 )
         </Expanded>
       </Expression>
       <OverallResult success="true"/>
@@ -2872,2455 +2821,6 @@
           data.str_hello > "a"
         </Original>
         <Expanded>
-<<<<<<< HEAD
-          214 == 214
-        </Expanded>
-      </Expression>
-      <Expression success="true" type="CATCH_REQUIRE" filename="projects/<exe-name>/GeneratorTests.cpp" >
-        <Original>
-          multiply( i, 2 ) == i*2
-        </Original>
-        <Expanded>
-          8 == 8
-        </Expanded>
-      </Expression>
-      <Expression success="true" type="CATCH_REQUIRE" filename="projects/<exe-name>/GeneratorTests.cpp" >
-        <Original>
-          multiply( j, 2 ) == j*2
-        </Original>
-        <Expanded>
-          214 == 214
-        </Expanded>
-      </Expression>
-      <Expression success="true" type="CATCH_REQUIRE" filename="projects/<exe-name>/GeneratorTests.cpp" >
-        <Original>
-          multiply( i, 2 ) == i*2
-        </Original>
-        <Expanded>
-          10 == 10
-        </Expanded>
-      </Expression>
-      <Expression success="true" type="CATCH_REQUIRE" filename="projects/<exe-name>/GeneratorTests.cpp" >
-        <Original>
-          multiply( j, 2 ) == j*2
-        </Original>
-        <Expanded>
-          214 == 214
-        </Expanded>
-      </Expression>
-      <Expression success="true" type="CATCH_REQUIRE" filename="projects/<exe-name>/GeneratorTests.cpp" >
-        <Original>
-          multiply( i, 2 ) == i*2
-        </Original>
-        <Expanded>
-          30 == 30
-        </Expanded>
-      </Expression>
-      <Expression success="true" type="CATCH_REQUIRE" filename="projects/<exe-name>/GeneratorTests.cpp" >
-        <Original>
-          multiply( j, 2 ) == j*2
-        </Original>
-        <Expanded>
-          214 == 214
-        </Expanded>
-      </Expression>
-      <Expression success="true" type="CATCH_REQUIRE" filename="projects/<exe-name>/GeneratorTests.cpp" >
-        <Original>
-          multiply( i, 2 ) == i*2
-        </Original>
-        <Expanded>
-          40 == 40
-        </Expanded>
-      </Expression>
-      <Expression success="true" type="CATCH_REQUIRE" filename="projects/<exe-name>/GeneratorTests.cpp" >
-        <Original>
-          multiply( j, 2 ) == j*2
-        </Original>
-        <Expanded>
-          214 == 214
-        </Expanded>
-      </Expression>
-      <Expression success="true" type="CATCH_REQUIRE" filename="projects/<exe-name>/GeneratorTests.cpp" >
-        <Original>
-          multiply( i, 2 ) == i*2
-        </Original>
-        <Expanded>
-          42 == 42
-        </Expanded>
-      </Expression>
-      <Expression success="true" type="CATCH_REQUIRE" filename="projects/<exe-name>/GeneratorTests.cpp" >
-        <Original>
-          multiply( j, 2 ) == j*2
-        </Original>
-        <Expanded>
-          214 == 214
-        </Expanded>
-      </Expression>
-      <Expression success="true" type="CATCH_REQUIRE" filename="projects/<exe-name>/GeneratorTests.cpp" >
-        <Original>
-          multiply( i, 2 ) == i*2
-        </Original>
-        <Expanded>
-          72 == 72
-        </Expanded>
-      </Expression>
-      <Expression success="true" type="CATCH_REQUIRE" filename="projects/<exe-name>/GeneratorTests.cpp" >
-        <Original>
-          multiply( j, 2 ) == j*2
-        </Original>
-        <Expanded>
-          214 == 214
-        </Expanded>
-      </Expression>
-      <OverallResult success="true"/>
-    </TestCase>
-    <TestCase name="Greater-than inequalities with different epsilons" tags="[Approx]" filename="projects/<exe-name>/ApproxTests.cpp" >
-      <Expression success="true" type="REQUIRE" filename="projects/<exe-name>/ApproxTests.cpp" >
-        <Original>
-          d >= Approx( 1.22 )
-        </Original>
-        <Expanded>
-          1.23 >= Approx( 1.22 )
-        </Expanded>
-      </Expression>
-      <Expression success="true" type="REQUIRE" filename="projects/<exe-name>/ApproxTests.cpp" >
-        <Original>
-          d >= Approx( 1.23 )
-        </Original>
-        <Expanded>
-          1.23 >= Approx( 1.23 )
-        </Expanded>
-      </Expression>
-      <Expression success="true" type="REQUIRE_FALSE" filename="projects/<exe-name>/ApproxTests.cpp" >
-        <Original>
-          !(d >= Approx( 1.24 ))
-        </Original>
-        <Expanded>
-          !(1.23 >= Approx( 1.24 ))
-        </Expanded>
-      </Expression>
-      <Expression success="true" type="REQUIRE" filename="projects/<exe-name>/ApproxTests.cpp" >
-        <Original>
-          d >= Approx( 1.24 ).epsilon(0.1)
-        </Original>
-        <Expanded>
-          1.23 >= Approx( 1.24 )
-        </Expanded>
-      </Expression>
-      <OverallResult success="true"/>
-    </TestCase>
-    <TestCase name="INFO and WARN do not abort tests" tags="[.][hide][messages]" filename="projects/<exe-name>/MessageTests.cpp" >
-      <Info>
-        this is a message
-      </Info>
-      <Warning>
-        this is a warning
-      </Warning>
-      <OverallResult success="true"/>
-    </TestCase>
-    <TestCase name="INFO gets logged on failure" tags="[.][failing][hide][messages]" filename="projects/<exe-name>/MessageTests.cpp" >
-      <Info>
-        this message should be logged
-      </Info>
-      <Info>
-        so should this
-      </Info>
-      <Expression success="false" type="REQUIRE" filename="projects/<exe-name>/MessageTests.cpp" >
-        <Original>
-          a == 1
-        </Original>
-        <Expanded>
-          2 == 1
-        </Expanded>
-      </Expression>
-      <OverallResult success="false"/>
-    </TestCase>
-    <TestCase name="INFO gets logged on failure, even if captured before successful assertions" tags="[.][failing][hide][messages]" filename="projects/<exe-name>/MessageTests.cpp" >
-      <Info>
-        this message may be logged later
-      </Info>
-      <Expression success="true" type="CHECK" filename="projects/<exe-name>/MessageTests.cpp" >
-        <Original>
-          a == 2
-        </Original>
-        <Expanded>
-          2 == 2
-        </Expanded>
-      </Expression>
-      <Info>
-        this message may be logged later
-      </Info>
-      <Info>
-        this message should be logged
-      </Info>
-      <Expression success="false" type="CHECK" filename="projects/<exe-name>/MessageTests.cpp" >
-        <Original>
-          a == 1
-        </Original>
-        <Expanded>
-          2 == 1
-        </Expanded>
-      </Expression>
-      <Info>
-        this message may be logged later
-      </Info>
-      <Info>
-        this message should be logged
-      </Info>
-      <Info>
-        and this, but later
-      </Info>
-      <Expression success="false" type="CHECK" filename="projects/<exe-name>/MessageTests.cpp" >
-        <Original>
-          a == 0
-        </Original>
-        <Expanded>
-          2 == 0
-        </Expanded>
-      </Expression>
-      <Info>
-        this message may be logged later
-      </Info>
-      <Info>
-        this message should be logged
-      </Info>
-      <Info>
-        and this, but later
-      </Info>
-      <Info>
-        but not this
-      </Info>
-      <Expression success="true" type="CHECK" filename="projects/<exe-name>/MessageTests.cpp" >
-        <Original>
-          a == 2
-        </Original>
-        <Expanded>
-          2 == 2
-        </Expanded>
-      </Expression>
-      <OverallResult success="false"/>
-    </TestCase>
-    <TestCase name="Inequality checks that should fail" tags="[!shouldfail][.][failing][hide]" filename="projects/<exe-name>/ConditionTests.cpp" >
-      <Expression success="false" type="CHECK" filename="projects/<exe-name>/ConditionTests.cpp" >
-        <Original>
-          data.int_seven != 7
-        </Original>
-        <Expanded>
-          7 != 7
-        </Expanded>
-      </Expression>
-      <Expression success="false" type="CHECK" filename="projects/<exe-name>/ConditionTests.cpp" >
-        <Original>
-          data.float_nine_point_one != Approx( 9.1f )
-        </Original>
-        <Expanded>
-          9.1f != Approx( 9.1000003815 )
-        </Expanded>
-      </Expression>
-      <Expression success="false" type="CHECK" filename="projects/<exe-name>/ConditionTests.cpp" >
-        <Original>
-          data.double_pi != Approx( 3.1415926535 )
-        </Original>
-        <Expanded>
-          3.1415926535 != Approx( 3.1415926535 )
-        </Expanded>
-      </Expression>
-      <Expression success="false" type="CHECK" filename="projects/<exe-name>/ConditionTests.cpp" >
-        <Original>
-          data.str_hello != "hello"
-        </Original>
-        <Expanded>
-          "hello" != "hello"
-        </Expanded>
-      </Expression>
-      <Expression success="false" type="CHECK" filename="projects/<exe-name>/ConditionTests.cpp" >
-        <Original>
-          data.str_hello.size() != 5
-        </Original>
-        <Expanded>
-          5 != 5
-        </Expanded>
-      </Expression>
-      <OverallResult success="true"/>
-    </TestCase>
-    <TestCase name="Inequality checks that should succeed" filename="projects/<exe-name>/ConditionTests.cpp" >
-      <Expression success="true" type="REQUIRE" filename="projects/<exe-name>/ConditionTests.cpp" >
-        <Original>
-          data.int_seven != 6
-        </Original>
-        <Expanded>
-          7 != 6
-        </Expanded>
-      </Expression>
-      <Expression success="true" type="REQUIRE" filename="projects/<exe-name>/ConditionTests.cpp" >
-        <Original>
-          data.int_seven != 8
-        </Original>
-        <Expanded>
-          7 != 8
-        </Expanded>
-      </Expression>
-      <Expression success="true" type="REQUIRE" filename="projects/<exe-name>/ConditionTests.cpp" >
-        <Original>
-          data.float_nine_point_one != Approx( 9.11f )
-        </Original>
-        <Expanded>
-          9.1f != Approx( 9.1099996567 )
-        </Expanded>
-      </Expression>
-      <Expression success="true" type="REQUIRE" filename="projects/<exe-name>/ConditionTests.cpp" >
-        <Original>
-          data.float_nine_point_one != Approx( 9.0f )
-        </Original>
-        <Expanded>
-          9.1f != Approx( 9.0 )
-        </Expanded>
-      </Expression>
-      <Expression success="true" type="REQUIRE" filename="projects/<exe-name>/ConditionTests.cpp" >
-        <Original>
-          data.float_nine_point_one != Approx( 1 )
-        </Original>
-        <Expanded>
-          9.1f != Approx( 1.0 )
-        </Expanded>
-      </Expression>
-      <Expression success="true" type="REQUIRE" filename="projects/<exe-name>/ConditionTests.cpp" >
-        <Original>
-          data.float_nine_point_one != Approx( 0 )
-        </Original>
-        <Expanded>
-          9.1f != Approx( 0.0 )
-        </Expanded>
-      </Expression>
-      <Expression success="true" type="REQUIRE" filename="projects/<exe-name>/ConditionTests.cpp" >
-        <Original>
-          data.double_pi != Approx( 3.1415 )
-        </Original>
-        <Expanded>
-          3.1415926535 != Approx( 3.1415 )
-        </Expanded>
-      </Expression>
-      <Expression success="true" type="REQUIRE" filename="projects/<exe-name>/ConditionTests.cpp" >
-        <Original>
-          data.str_hello != "goodbye"
-        </Original>
-        <Expanded>
-          "hello" != "goodbye"
-        </Expanded>
-      </Expression>
-      <Expression success="true" type="REQUIRE" filename="projects/<exe-name>/ConditionTests.cpp" >
-        <Original>
-          data.str_hello != "hell"
-        </Original>
-        <Expanded>
-          "hello" != "hell"
-        </Expanded>
-      </Expression>
-      <Expression success="true" type="REQUIRE" filename="projects/<exe-name>/ConditionTests.cpp" >
-        <Original>
-          data.str_hello != "hello1"
-        </Original>
-        <Expanded>
-          "hello" != "hello1"
-        </Expanded>
-      </Expression>
-      <Expression success="true" type="REQUIRE" filename="projects/<exe-name>/ConditionTests.cpp" >
-        <Original>
-          data.str_hello.size() != 6
-        </Original>
-        <Expanded>
-          5 != 6
-        </Expanded>
-      </Expression>
-      <OverallResult success="true"/>
-    </TestCase>
-    <TestCase name="Less-than inequalities with different epsilons" tags="[Approx]" filename="projects/<exe-name>/ApproxTests.cpp" >
-      <Expression success="true" type="REQUIRE" filename="projects/<exe-name>/ApproxTests.cpp" >
-        <Original>
-          d &lt;= Approx( 1.24 )
-        </Original>
-        <Expanded>
-          1.23 &lt;= Approx( 1.24 )
-        </Expanded>
-      </Expression>
-      <Expression success="true" type="REQUIRE" filename="projects/<exe-name>/ApproxTests.cpp" >
-        <Original>
-          d &lt;= Approx( 1.23 )
-        </Original>
-        <Expanded>
-          1.23 &lt;= Approx( 1.23 )
-        </Expanded>
-      </Expression>
-      <Expression success="true" type="REQUIRE_FALSE" filename="projects/<exe-name>/ApproxTests.cpp" >
-        <Original>
-          !(d &lt;= Approx( 1.22 ))
-        </Original>
-        <Expanded>
-          !(1.23 &lt;= Approx( 1.22 ))
-        </Expanded>
-      </Expression>
-      <Expression success="true" type="REQUIRE" filename="projects/<exe-name>/ApproxTests.cpp" >
-        <Original>
-          d &lt;= Approx( 1.22 ).epsilon(0.1)
-        </Original>
-        <Expanded>
-          1.23 &lt;= Approx( 1.22 )
-        </Expanded>
-      </Expression>
-      <OverallResult success="true"/>
-    </TestCase>
-    <TestCase name="Long strings can be wrapped" tags="[wrap]" filename="projects/<exe-name>/TestMain.cpp" >
-      <Section name="plain string" filename="projects/<exe-name>/TestMain.cpp" >
-        <Section name="No wrapping" filename="projects/<exe-name>/TestMain.cpp" >
-          <Expression success="true" type="CHECK" filename="projects/<exe-name>/TestMain.cpp" >
-            <Original>
-              Text( testString, TextAttributes().setWidth( 80 ) ).toString() == testString
-            </Original>
-            <Expanded>
-              "one two three four"
-==
-"one two three four"
-            </Expanded>
-          </Expression>
-          <Expression success="true" type="CHECK" filename="projects/<exe-name>/TestMain.cpp" >
-            <Original>
-              Text( testString, TextAttributes().setWidth( 18 ) ).toString() == testString
-            </Original>
-            <Expanded>
-              "one two three four"
-==
-"one two three four"
-            </Expanded>
-          </Expression>
-          <OverallResults successes="2" failures="0" expectedFailures="0"/>
-        </Section>
-        <OverallResults successes="2" failures="0" expectedFailures="0"/>
-      </Section>
-      <Section name="plain string" filename="projects/<exe-name>/TestMain.cpp" >
-        <Section name="Wrapped once" filename="projects/<exe-name>/TestMain.cpp" >
-          <Expression success="true" type="CHECK" filename="projects/<exe-name>/TestMain.cpp" >
-            <Original>
-              Text( testString, TextAttributes().setWidth( 17 ) ).toString() == "one two three\nfour"
-            </Original>
-            <Expanded>
-              "one two three
-four"
-==
-"one two three
-four"
-            </Expanded>
-          </Expression>
-          <Expression success="true" type="CHECK" filename="projects/<exe-name>/TestMain.cpp" >
-            <Original>
-              Text( testString, TextAttributes().setWidth( 16 ) ).toString() == "one two three\nfour"
-            </Original>
-            <Expanded>
-              "one two three
-four"
-==
-"one two three
-four"
-            </Expanded>
-          </Expression>
-          <Expression success="true" type="CHECK" filename="projects/<exe-name>/TestMain.cpp" >
-            <Original>
-              Text( testString, TextAttributes().setWidth( 14 ) ).toString() == "one two three\nfour"
-            </Original>
-            <Expanded>
-              "one two three
-four"
-==
-"one two three
-four"
-            </Expanded>
-          </Expression>
-          <Expression success="true" type="CHECK" filename="projects/<exe-name>/TestMain.cpp" >
-            <Original>
-              Text( testString, TextAttributes().setWidth( 13 ) ).toString() == "one two three\nfour"
-            </Original>
-            <Expanded>
-              "one two three
-four"
-==
-"one two three
-four"
-            </Expanded>
-          </Expression>
-          <Expression success="true" type="CHECK" filename="projects/<exe-name>/TestMain.cpp" >
-            <Original>
-              Text( testString, TextAttributes().setWidth( 12 ) ).toString() == "one two\nthree four"
-            </Original>
-            <Expanded>
-              "one two
-three four"
-==
-"one two
-three four"
-            </Expanded>
-          </Expression>
-          <OverallResults successes="5" failures="0" expectedFailures="0"/>
-        </Section>
-        <OverallResults successes="5" failures="0" expectedFailures="0"/>
-      </Section>
-      <Section name="plain string" filename="projects/<exe-name>/TestMain.cpp" >
-        <Section name="Wrapped twice" filename="projects/<exe-name>/TestMain.cpp" >
-          <Expression success="true" type="CHECK" filename="projects/<exe-name>/TestMain.cpp" >
-            <Original>
-              Text( testString, TextAttributes().setWidth( 9 ) ).toString() == "one two\nthree\nfour"
-            </Original>
-            <Expanded>
-              "one two
-three
-four"
-==
-"one two
-three
-four"
-            </Expanded>
-          </Expression>
-          <Expression success="true" type="CHECK" filename="projects/<exe-name>/TestMain.cpp" >
-            <Original>
-              Text( testString, TextAttributes().setWidth( 8 ) ).toString() == "one two\nthree\nfour"
-            </Original>
-            <Expanded>
-              "one two
-three
-four"
-==
-"one two
-three
-four"
-            </Expanded>
-          </Expression>
-          <Expression success="true" type="CHECK" filename="projects/<exe-name>/TestMain.cpp" >
-            <Original>
-              Text( testString, TextAttributes().setWidth( 7 ) ).toString() == "one two\nthree\nfour"
-            </Original>
-            <Expanded>
-              "one two
-three
-four"
-==
-"one two
-three
-four"
-            </Expanded>
-          </Expression>
-          <OverallResults successes="3" failures="0" expectedFailures="0"/>
-        </Section>
-        <OverallResults successes="3" failures="0" expectedFailures="0"/>
-      </Section>
-      <Section name="plain string" filename="projects/<exe-name>/TestMain.cpp" >
-        <Section name="Wrapped three times" filename="projects/<exe-name>/TestMain.cpp" >
-          <Expression success="true" type="CHECK" filename="projects/<exe-name>/TestMain.cpp" >
-            <Original>
-              Text( testString, TextAttributes().setWidth( 6 ) ).toString() == "one\ntwo\nthree\nfour"
-            </Original>
-            <Expanded>
-              "one
-two
-three
-four"
-==
-"one
-two
-three
-four"
-            </Expanded>
-          </Expression>
-          <Expression success="true" type="CHECK" filename="projects/<exe-name>/TestMain.cpp" >
-            <Original>
-              Text( testString, TextAttributes().setWidth( 5 ) ).toString() == "one\ntwo\nthree\nfour"
-            </Original>
-            <Expanded>
-              "one
-two
-three
-four"
-==
-"one
-two
-three
-four"
-            </Expanded>
-          </Expression>
-          <OverallResults successes="2" failures="0" expectedFailures="0"/>
-        </Section>
-        <OverallResults successes="2" failures="0" expectedFailures="0"/>
-      </Section>
-      <Section name="plain string" filename="projects/<exe-name>/TestMain.cpp" >
-        <Section name="Short wrap" filename="projects/<exe-name>/TestMain.cpp" >
-          <Expression success="true" type="CHECK" filename="projects/<exe-name>/TestMain.cpp" >
-            <Original>
-              Text( "abcdef", TextAttributes().setWidth( 4 ) ).toString() == "abc-\ndef"
-            </Original>
-            <Expanded>
-              "abc-
-def"
-==
-"abc-
-def"
-            </Expanded>
-          </Expression>
-          <Expression success="true" type="CHECK" filename="projects/<exe-name>/TestMain.cpp" >
-            <Original>
-              Text( "abcdefg", TextAttributes().setWidth( 4 ) ).toString() == "abc-\ndefg"
-            </Original>
-            <Expanded>
-              "abc-
-defg"
-==
-"abc-
-defg"
-            </Expanded>
-          </Expression>
-          <Expression success="true" type="CHECK" filename="projects/<exe-name>/TestMain.cpp" >
-            <Original>
-              Text( "abcdefgh", TextAttributes().setWidth( 4 ) ).toString() == "abc-\ndef-\ngh"
-            </Original>
-            <Expanded>
-              "abc-
-def-
-gh"
-==
-"abc-
-def-
-gh"
-            </Expanded>
-          </Expression>
-          <Expression success="true" type="CHECK" filename="projects/<exe-name>/TestMain.cpp" >
-            <Original>
-              Text( testString, TextAttributes().setWidth( 4 ) ).toString() == "one\ntwo\nthr-\nee\nfour"
-            </Original>
-            <Expanded>
-              "one
-two
-thr-
-ee
-four"
-==
-"one
-two
-thr-
-ee
-four"
-            </Expanded>
-          </Expression>
-          <Expression success="true" type="CHECK" filename="projects/<exe-name>/TestMain.cpp" >
-            <Original>
-              Text( testString, TextAttributes().setWidth( 3 ) ).toString() == "one\ntwo\nth-\nree\nfo-\nur"
-            </Original>
-            <Expanded>
-              "one
-two
-th-
-ree
-fo-
-ur"
-==
-"one
-two
-th-
-ree
-fo-
-ur"
-            </Expanded>
-          </Expression>
-          <OverallResults successes="5" failures="0" expectedFailures="0"/>
-        </Section>
-        <OverallResults successes="5" failures="0" expectedFailures="0"/>
-      </Section>
-      <Section name="plain string" filename="projects/<exe-name>/TestMain.cpp" >
-        <Section name="As container" filename="projects/<exe-name>/TestMain.cpp" >
-          <Expression success="true" type="REQUIRE" filename="projects/<exe-name>/TestMain.cpp" >
-            <Original>
-              text.size() == 4
-            </Original>
-            <Expanded>
-              4 == 4
-            </Expanded>
-          </Expression>
-          <Expression success="true" type="CHECK" filename="projects/<exe-name>/TestMain.cpp" >
-            <Original>
-              text[0] == "one"
-            </Original>
-            <Expanded>
-              "one" == "one"
-            </Expanded>
-          </Expression>
-          <Expression success="true" type="CHECK" filename="projects/<exe-name>/TestMain.cpp" >
-            <Original>
-              text[1] == "two"
-            </Original>
-            <Expanded>
-              "two" == "two"
-            </Expanded>
-          </Expression>
-          <Expression success="true" type="CHECK" filename="projects/<exe-name>/TestMain.cpp" >
-            <Original>
-              text[2] == "three"
-            </Original>
-            <Expanded>
-              "three" == "three"
-            </Expanded>
-          </Expression>
-          <Expression success="true" type="CHECK" filename="projects/<exe-name>/TestMain.cpp" >
-            <Original>
-              text[3] == "four"
-            </Original>
-            <Expanded>
-              "four" == "four"
-            </Expanded>
-          </Expression>
-          <OverallResults successes="5" failures="0" expectedFailures="0"/>
-        </Section>
-        <OverallResults successes="5" failures="0" expectedFailures="0"/>
-      </Section>
-      <Section name="plain string" filename="projects/<exe-name>/TestMain.cpp" >
-        <Section name="Indent first line differently" filename="projects/<exe-name>/TestMain.cpp" >
-          <Expression success="true" type="CHECK" filename="projects/<exe-name>/TestMain.cpp" >
-            <Original>
-              text.toString() == " one two\n    three\n    four"
-            </Original>
-            <Expanded>
-              " one two
-    three
-    four"
-==
-" one two
-    three
-    four"
-            </Expanded>
-          </Expression>
-          <OverallResults successes="1" failures="0" expectedFailures="0"/>
-        </Section>
-        <OverallResults successes="1" failures="0" expectedFailures="0"/>
-      </Section>
-      <Section name="With newlines" filename="projects/<exe-name>/TestMain.cpp" >
-        <Section name="No wrapping" filename="projects/<exe-name>/TestMain.cpp" >
-          <Expression success="true" type="CHECK" filename="projects/<exe-name>/TestMain.cpp" >
-            <Original>
-              Text( testString, TextAttributes().setWidth( 80 ) ).toString() == testString
-            </Original>
-            <Expanded>
-              "one two
-three four"
-==
-"one two
-three four"
-            </Expanded>
-          </Expression>
-          <Expression success="true" type="CHECK" filename="projects/<exe-name>/TestMain.cpp" >
-            <Original>
-              Text( testString, TextAttributes().setWidth( 18 ) ).toString() == testString
-            </Original>
-            <Expanded>
-              "one two
-three four"
-==
-"one two
-three four"
-            </Expanded>
-          </Expression>
-          <Expression success="true" type="CHECK" filename="projects/<exe-name>/TestMain.cpp" >
-            <Original>
-              Text( testString, TextAttributes().setWidth( 10 ) ).toString() == testString
-            </Original>
-            <Expanded>
-              "one two
-three four"
-==
-"one two
-three four"
-            </Expanded>
-          </Expression>
-          <OverallResults successes="3" failures="0" expectedFailures="0"/>
-        </Section>
-        <OverallResults successes="3" failures="0" expectedFailures="0"/>
-      </Section>
-      <Section name="With newlines" filename="projects/<exe-name>/TestMain.cpp" >
-        <Section name="Trailing newline" filename="projects/<exe-name>/TestMain.cpp" >
-          <Expression success="true" type="CHECK" filename="projects/<exe-name>/TestMain.cpp" >
-            <Original>
-              Text( "abcdef\n", TextAttributes().setWidth( 10 ) ).toString() == "abcdef"
-            </Original>
-            <Expanded>
-              "abcdef" == "abcdef"
-            </Expanded>
-          </Expression>
-          <Expression success="true" type="CHECK" filename="projects/<exe-name>/TestMain.cpp" >
-            <Original>
-              Text( "abcdef", TextAttributes().setWidth( 6 ) ).toString() == "abcdef"
-            </Original>
-            <Expanded>
-              "abcdef" == "abcdef"
-            </Expanded>
-          </Expression>
-          <Expression success="true" type="CHECK" filename="projects/<exe-name>/TestMain.cpp" >
-            <Original>
-              Text( "abcdef\n", TextAttributes().setWidth( 6 ) ).toString() == "abcdef"
-            </Original>
-            <Expanded>
-              "abcdef" == "abcdef"
-            </Expanded>
-          </Expression>
-          <Expression success="true" type="CHECK" filename="projects/<exe-name>/TestMain.cpp" >
-            <Original>
-              Text( "abcdef\n", TextAttributes().setWidth( 5 ) ).toString() == "abcd-\nef"
-            </Original>
-            <Expanded>
-              "abcd-
-ef"
-==
-"abcd-
-ef"
-            </Expanded>
-          </Expression>
-          <OverallResults successes="4" failures="0" expectedFailures="0"/>
-        </Section>
-        <OverallResults successes="4" failures="0" expectedFailures="0"/>
-      </Section>
-      <Section name="With newlines" filename="projects/<exe-name>/TestMain.cpp" >
-        <Section name="Wrapped once" filename="projects/<exe-name>/TestMain.cpp" >
-          <Expression success="true" type="CHECK" filename="projects/<exe-name>/TestMain.cpp" >
-            <Original>
-              Text( testString, TextAttributes().setWidth( 9 ) ).toString() == "one two\nthree\nfour"
-            </Original>
-            <Expanded>
-              "one two
-three
-four"
-==
-"one two
-three
-four"
-            </Expanded>
-          </Expression>
-          <Expression success="true" type="CHECK" filename="projects/<exe-name>/TestMain.cpp" >
-            <Original>
-              Text( testString, TextAttributes().setWidth( 8 ) ).toString() == "one two\nthree\nfour"
-            </Original>
-            <Expanded>
-              "one two
-three
-four"
-==
-"one two
-three
-four"
-            </Expanded>
-          </Expression>
-          <Expression success="true" type="CHECK" filename="projects/<exe-name>/TestMain.cpp" >
-            <Original>
-              Text( testString, TextAttributes().setWidth( 7 ) ).toString() == "one two\nthree\nfour"
-            </Original>
-            <Expanded>
-              "one two
-three
-four"
-==
-"one two
-three
-four"
-            </Expanded>
-          </Expression>
-          <OverallResults successes="3" failures="0" expectedFailures="0"/>
-        </Section>
-        <OverallResults successes="3" failures="0" expectedFailures="0"/>
-      </Section>
-      <Section name="With newlines" filename="projects/<exe-name>/TestMain.cpp" >
-        <Section name="Wrapped twice" filename="projects/<exe-name>/TestMain.cpp" >
-          <Expression success="true" type="CHECK" filename="projects/<exe-name>/TestMain.cpp" >
-            <Original>
-              Text( testString, TextAttributes().setWidth( 6 ) ).toString() == "one\ntwo\nthree\nfour"
-            </Original>
-            <Expanded>
-              "one
-two
-three
-four"
-==
-"one
-two
-three
-four"
-            </Expanded>
-          </Expression>
-          <OverallResults successes="1" failures="0" expectedFailures="0"/>
-        </Section>
-        <OverallResults successes="1" failures="0" expectedFailures="0"/>
-      </Section>
-      <Section name="With wrap-before/ after characters" filename="projects/<exe-name>/TestMain.cpp" >
-        <Section name="No wrapping" filename="projects/<exe-name>/TestMain.cpp" >
-          <Expression success="true" type="CHECK" filename="projects/<exe-name>/TestMain.cpp" >
-            <Original>
-              Text( testString, TextAttributes().setWidth( 80 ) ).toString() == testString
-            </Original>
-            <Expanded>
-              "one,two(three) &lt;here>"
-==
-"one,two(three) &lt;here>"
-            </Expanded>
-          </Expression>
-          <Expression success="true" type="CHECK" filename="projects/<exe-name>/TestMain.cpp" >
-            <Original>
-              Text( testString, TextAttributes().setWidth( 24 ) ).toString() == testString
-            </Original>
-            <Expanded>
-              "one,two(three) &lt;here>"
-==
-"one,two(three) &lt;here>"
-            </Expanded>
-          </Expression>
-          <OverallResults successes="2" failures="0" expectedFailures="0"/>
-        </Section>
-        <OverallResults successes="2" failures="0" expectedFailures="0"/>
-      </Section>
-      <Section name="With wrap-before/ after characters" filename="projects/<exe-name>/TestMain.cpp" >
-        <Section name="Wrap before" filename="projects/<exe-name>/TestMain.cpp" >
-          <Expression success="true" type="CHECK" filename="projects/<exe-name>/TestMain.cpp" >
-            <Original>
-              Text( testString, TextAttributes().setWidth( 11 ) ).toString() == "one,two\n(three)\n&lt;here>"
-            </Original>
-            <Expanded>
-              "one,two
-(three)
-&lt;here>"
-==
-"one,two
-(three)
-&lt;here>"
-            </Expanded>
-          </Expression>
-          <OverallResults successes="1" failures="0" expectedFailures="0"/>
-        </Section>
-        <OverallResults successes="1" failures="0" expectedFailures="0"/>
-      </Section>
-      <Section name="With wrap-before/ after characters" filename="projects/<exe-name>/TestMain.cpp" >
-        <Section name="Wrap after" filename="projects/<exe-name>/TestMain.cpp" >
-          <Expression success="true" type="CHECK" filename="projects/<exe-name>/TestMain.cpp" >
-            <Original>
-              Text( testString, TextAttributes().setWidth( 6 ) ).toString() == "one,\ntwo\n(thre-\ne)\n&lt;here>"
-            </Original>
-            <Expanded>
-              "one,
-two
-(thre-
-e)
-&lt;here>"
-==
-"one,
-two
-(thre-
-e)
-&lt;here>"
-            </Expanded>
-          </Expression>
-          <Expression success="true" type="CHECK" filename="projects/<exe-name>/TestMain.cpp" >
-            <Original>
-              Text( testString, TextAttributes().setWidth( 5 ) ).toString() == "one,\ntwo\n(thr-\nee)\n&lt;her-\ne>"
-            </Original>
-            <Expanded>
-              "one,
-two
-(thr-
-ee)
-&lt;her-
-e>"
-==
-"one,
-two
-(thr-
-ee)
-&lt;her-
-e>"
-            </Expanded>
-          </Expression>
-          <Expression success="true" type="CHECK" filename="projects/<exe-name>/TestMain.cpp" >
-            <Original>
-              Text( testString, TextAttributes().setWidth( 4 ) ).toString() == "one,\ntwo\n(th-\nree)\n&lt;he-\nre>"
-            </Original>
-            <Expanded>
-              "one,
-two
-(th-
-ree)
-&lt;he-
-re>"
-==
-"one,
-two
-(th-
-ree)
-&lt;he-
-re>"
-            </Expanded>
-          </Expression>
-          <OverallResults successes="3" failures="0" expectedFailures="0"/>
-        </Section>
-        <OverallResults successes="3" failures="0" expectedFailures="0"/>
-      </Section>
-      <OverallResult success="true"/>
-    </TestCase>
-    <TestCase name="Long text is truncated" tags="[Text][Truncated]" filename="projects/<exe-name>/TestMain.cpp" >
-      <Expression success="true" type="CHECK_THAT" filename="projects/<exe-name>/TestMain.cpp" >
-        <Original>
-          t.toString(), EndsWith( "... message truncated due to excessive size" )
-        </Original>
-        <Expanded>
-          "******************************************************************************-
-******************************************************************************-
-************************
-******************************************************************************-
-******************************************************************************-
-************************
-******************************************************************************-
-******************************************************************************-
-************************
-******************************************************************************-
-******************************************************************************-
-************************
-******************************************************************************-
-******************************************************************************-
-************************
-******************************************************************************-
-******************************************************************************-
-************************
-******************************************************************************-
-******************************************************************************-
-************************
-******************************************************************************-
-******************************************************************************-
-************************
-******************************************************************************-
-******************************************************************************-
-************************
-******************************************************************************-
-******************************************************************************-
-************************
-******************************************************************************-
-******************************************************************************-
-************************
-******************************************************************************-
-******************************************************************************-
-************************
-******************************************************************************-
-******************************************************************************-
-************************
-******************************************************************************-
-******************************************************************************-
-************************
-******************************************************************************-
-******************************************************************************-
-************************
-******************************************************************************-
-******************************************************************************-
-************************
-******************************************************************************-
-******************************************************************************-
-************************
-******************************************************************************-
-******************************************************************************-
-************************
-******************************************************************************-
-******************************************************************************-
-************************
-******************************************************************************-
-******************************************************************************-
-************************
-******************************************************************************-
-******************************************************************************-
-************************
-******************************************************************************-
-******************************************************************************-
-************************
-******************************************************************************-
-******************************************************************************-
-************************
-******************************************************************************-
-******************************************************************************-
-************************
-******************************************************************************-
-******************************************************************************-
-************************
-******************************************************************************-
-******************************************************************************-
-************************
-******************************************************************************-
-******************************************************************************-
-************************
-******************************************************************************-
-******************************************************************************-
-************************
-******************************************************************************-
-******************************************************************************-
-************************
-******************************************************************************-
-******************************************************************************-
-************************
-******************************************************************************-
-******************************************************************************-
-************************
-******************************************************************************-
-******************************************************************************-
-************************
-******************************************************************************-
-******************************************************************************-
-************************
-******************************************************************************-
-******************************************************************************-
-************************
-******************************************************************************-
-******************************************************************************-
-************************
-******************************************************************************-
-******************************************************************************-
-************************
-******************************************************************************-
-******************************************************************************-
-************************
-******************************************************************************-
-******************************************************************************-
-************************
-******************************************************************************-
-******************************************************************************-
-************************
-******************************************************************************-
-******************************************************************************-
-************************
-******************************************************************************-
-******************************************************************************-
-************************
-******************************************************************************-
-******************************************************************************-
-************************
-******************************************************************************-
-******************************************************************************-
-************************
-******************************************************************************-
-******************************************************************************-
-************************
-******************************************************************************-
-******************************************************************************-
-************************
-******************************************************************************-
-******************************************************************************-
-************************
-******************************************************************************-
-******************************************************************************-
-************************
-******************************************************************************-
-******************************************************************************-
-************************
-******************************************************************************-
-******************************************************************************-
-************************
-******************************************************************************-
-******************************************************************************-
-************************
-******************************************************************************-
-******************************************************************************-
-************************
-******************************************************************************-
-******************************************************************************-
-************************
-******************************************************************************-
-******************************************************************************-
-************************
-******************************************************************************-
-******************************************************************************-
-************************
-******************************************************************************-
-******************************************************************************-
-************************
-******************************************************************************-
-******************************************************************************-
-************************
-******************************************************************************-
-******************************************************************************-
-************************
-******************************************************************************-
-******************************************************************************-
-************************
-******************************************************************************-
-******************************************************************************-
-************************
-******************************************************************************-
-******************************************************************************-
-************************
-******************************************************************************-
-******************************************************************************-
-************************
-******************************************************************************-
-******************************************************************************-
-************************
-******************************************************************************-
-******************************************************************************-
-************************
-******************************************************************************-
-******************************************************************************-
-************************
-******************************************************************************-
-******************************************************************************-
-************************
-******************************************************************************-
-******************************************************************************-
-************************
-******************************************************************************-
-******************************************************************************-
-************************
-******************************************************************************-
-******************************************************************************-
-************************
-******************************************************************************-
-******************************************************************************-
-************************
-******************************************************************************-
-******************************************************************************-
-************************
-******************************************************************************-
-******************************************************************************-
-************************
-******************************************************************************-
-******************************************************************************-
-************************
-******************************************************************************-
-******************************************************************************-
-************************
-******************************************************************************-
-******************************************************************************-
-************************
-******************************************************************************-
-******************************************************************************-
-************************
-******************************************************************************-
-******************************************************************************-
-************************
-******************************************************************************-
-******************************************************************************-
-************************
-******************************************************************************-
-******************************************************************************-
-************************
-******************************************************************************-
-******************************************************************************-
-************************
-******************************************************************************-
-******************************************************************************-
-************************
-******************************************************************************-
-******************************************************************************-
-************************
-******************************************************************************-
-******************************************************************************-
-************************
-******************************************************************************-
-******************************************************************************-
-************************
-******************************************************************************-
-******************************************************************************-
-************************
-******************************************************************************-
-******************************************************************************-
-************************
-******************************************************************************-
-******************************************************************************-
-************************
-******************************************************************************-
-******************************************************************************-
-************************
-******************************************************************************-
-******************************************************************************-
-************************
-******************************************************************************-
-******************************************************************************-
-************************
-******************************************************************************-
-******************************************************************************-
-************************
-******************************************************************************-
-******************************************************************************-
-************************
-******************************************************************************-
-******************************************************************************-
-************************
-******************************************************************************-
-******************************************************************************-
-************************
-******************************************************************************-
-******************************************************************************-
-************************
-******************************************************************************-
-******************************************************************************-
-************************
-******************************************************************************-
-******************************************************************************-
-************************
-******************************************************************************-
-******************************************************************************-
-************************
-******************************************************************************-
-******************************************************************************-
-************************
-******************************************************************************-
-******************************************************************************-
-************************
-******************************************************************************-
-******************************************************************************-
-************************
-******************************************************************************-
-******************************************************************************-
-************************
-******************************************************************************-
-******************************************************************************-
-************************
-******************************************************************************-
-******************************************************************************-
-************************
-******************************************************************************-
-******************************************************************************-
-************************
-******************************************************************************-
-******************************************************************************-
-************************
-******************************************************************************-
-******************************************************************************-
-************************
-******************************************************************************-
-******************************************************************************-
-************************
-******************************************************************************-
-******************************************************************************-
-************************
-******************************************************************************-
-******************************************************************************-
-************************
-******************************************************************************-
-******************************************************************************-
-************************
-******************************************************************************-
-******************************************************************************-
-************************
-******************************************************************************-
-******************************************************************************-
-************************
-******************************************************************************-
-******************************************************************************-
-************************
-******************************************************************************-
-******************************************************************************-
-************************
-******************************************************************************-
-******************************************************************************-
-************************
-******************************************************************************-
-******************************************************************************-
-************************
-******************************************************************************-
-******************************************************************************-
-************************
-******************************************************************************-
-******************************************************************************-
-************************
-******************************************************************************-
-******************************************************************************-
-************************
-******************************************************************************-
-******************************************************************************-
-************************
-******************************************************************************-
-******************************************************************************-
-************************
-******************************************************************************-
-******************************************************************************-
-************************
-******************************************************************************-
-******************************************************************************-
-************************
-******************************************************************************-
-******************************************************************************-
-************************
-******************************************************************************-
-******************************************************************************-
-************************
-******************************************************************************-
-******************************************************************************-
-************************
-******************************************************************************-
-******************************************************************************-
-************************
-******************************************************************************-
-******************************************************************************-
-************************
-******************************************************************************-
-******************************************************************************-
-************************
-******************************************************************************-
-******************************************************************************-
-************************
-******************************************************************************-
-******************************************************************************-
-************************
-******************************************************************************-
-******************************************************************************-
-************************
-******************************************************************************-
-******************************************************************************-
-************************
-******************************************************************************-
-******************************************************************************-
-************************
-******************************************************************************-
-******************************************************************************-
-************************
-******************************************************************************-
-******************************************************************************-
-************************
-******************************************************************************-
-******************************************************************************-
-************************
-******************************************************************************-
-******************************************************************************-
-************************
-******************************************************************************-
-******************************************************************************-
-************************
-******************************************************************************-
-******************************************************************************-
-************************
-******************************************************************************-
-******************************************************************************-
-************************
-******************************************************************************-
-******************************************************************************-
-************************
-******************************************************************************-
-******************************************************************************-
-************************
-******************************************************************************-
-******************************************************************************-
-************************
-******************************************************************************-
-******************************************************************************-
-************************
-******************************************************************************-
-******************************************************************************-
-************************
-******************************************************************************-
-******************************************************************************-
-************************
-******************************************************************************-
-******************************************************************************-
-************************
-******************************************************************************-
-******************************************************************************-
-************************
-******************************************************************************-
-******************************************************************************-
-************************
-******************************************************************************-
-******************************************************************************-
-************************
-******************************************************************************-
-******************************************************************************-
-************************
-******************************************************************************-
-******************************************************************************-
-************************
-******************************************************************************-
-******************************************************************************-
-************************
-******************************************************************************-
-******************************************************************************-
-************************
-******************************************************************************-
-******************************************************************************-
-************************
-******************************************************************************-
-******************************************************************************-
-************************
-******************************************************************************-
-******************************************************************************-
-************************
-******************************************************************************-
-******************************************************************************-
-************************
-******************************************************************************-
-******************************************************************************-
-************************
-******************************************************************************-
-******************************************************************************-
-************************
-******************************************************************************-
-******************************************************************************-
-************************
-******************************************************************************-
-******************************************************************************-
-************************
-******************************************************************************-
-******************************************************************************-
-************************
-******************************************************************************-
-******************************************************************************-
-************************
-******************************************************************************-
-******************************************************************************-
-************************
-******************************************************************************-
-******************************************************************************-
-************************
-******************************************************************************-
-******************************************************************************-
-************************
-******************************************************************************-
-******************************************************************************-
-************************
-******************************************************************************-
-******************************************************************************-
-************************
-******************************************************************************-
-******************************************************************************-
-************************
-******************************************************************************-
-******************************************************************************-
-************************
-******************************************************************************-
-******************************************************************************-
-************************
-******************************************************************************-
-******************************************************************************-
-************************
-******************************************************************************-
-******************************************************************************-
-************************
-******************************************************************************-
-******************************************************************************-
-************************
-******************************************************************************-
-******************************************************************************-
-************************
-******************************************************************************-
-******************************************************************************-
-************************
-******************************************************************************-
-******************************************************************************-
-************************
-******************************************************************************-
-******************************************************************************-
-************************
-******************************************************************************-
-******************************************************************************-
-************************
-******************************************************************************-
-******************************************************************************-
-************************
-******************************************************************************-
-******************************************************************************-
-************************
-******************************************************************************-
-******************************************************************************-
-************************
-******************************************************************************-
-******************************************************************************-
-************************
-******************************************************************************-
-******************************************************************************-
-************************
-******************************************************************************-
-******************************************************************************-
-************************
-******************************************************************************-
-******************************************************************************-
-************************
-******************************************************************************-
-******************************************************************************-
-************************
-******************************************************************************-
-******************************************************************************-
-************************
-******************************************************************************-
-******************************************************************************-
-************************
-******************************************************************************-
-******************************************************************************-
-************************
-******************************************************************************-
-******************************************************************************-
-************************
-******************************************************************************-
-******************************************************************************-
-************************
-******************************************************************************-
-******************************************************************************-
-************************
-******************************************************************************-
-******************************************************************************-
-************************
-******************************************************************************-
-******************************************************************************-
-************************
-******************************************************************************-
-******************************************************************************-
-************************
-******************************************************************************-
-******************************************************************************-
-************************
-******************************************************************************-
-******************************************************************************-
-************************
-******************************************************************************-
-******************************************************************************-
-************************
-******************************************************************************-
-******************************************************************************-
-************************
-******************************************************************************-
-******************************************************************************-
-************************
-******************************************************************************-
-******************************************************************************-
-************************
-******************************************************************************-
-******************************************************************************-
-************************
-******************************************************************************-
-******************************************************************************-
-************************
-******************************************************************************-
-******************************************************************************-
-************************
-******************************************************************************-
-******************************************************************************-
-************************
-******************************************************************************-
-******************************************************************************-
-************************
-******************************************************************************-
-******************************************************************************-
-************************
-******************************************************************************-
-******************************************************************************-
-************************
-******************************************************************************-
-******************************************************************************-
-************************
-******************************************************************************-
-******************************************************************************-
-************************
-******************************************************************************-
-******************************************************************************-
-************************
-******************************************************************************-
-******************************************************************************-
-************************
-******************************************************************************-
-******************************************************************************-
-************************
-******************************************************************************-
-******************************************************************************-
-************************
-******************************************************************************-
-******************************************************************************-
-************************
-******************************************************************************-
-******************************************************************************-
-************************
-******************************************************************************-
-******************************************************************************-
-************************
-******************************************************************************-
-******************************************************************************-
-************************
-******************************************************************************-
-******************************************************************************-
-************************
-******************************************************************************-
-******************************************************************************-
-************************
-******************************************************************************-
-******************************************************************************-
-************************
-******************************************************************************-
-******************************************************************************-
-************************
-******************************************************************************-
-******************************************************************************-
-************************
-******************************************************************************-
-******************************************************************************-
-************************
-******************************************************************************-
-******************************************************************************-
-************************
-******************************************************************************-
-******************************************************************************-
-************************
-******************************************************************************-
-******************************************************************************-
-************************
-******************************************************************************-
-******************************************************************************-
-************************
-******************************************************************************-
-******************************************************************************-
-************************
-******************************************************************************-
-******************************************************************************-
-************************
-******************************************************************************-
-******************************************************************************-
-************************
-******************************************************************************-
-******************************************************************************-
-************************
-******************************************************************************-
-******************************************************************************-
-************************
-******************************************************************************-
-******************************************************************************-
-************************
-******************************************************************************-
-******************************************************************************-
-************************
-******************************************************************************-
-******************************************************************************-
-************************
-******************************************************************************-
-******************************************************************************-
-************************
-******************************************************************************-
-******************************************************************************-
-************************
-******************************************************************************-
-******************************************************************************-
-************************
-******************************************************************************-
-******************************************************************************-
-************************
-******************************************************************************-
-******************************************************************************-
-************************
-******************************************************************************-
-******************************************************************************-
-************************
-******************************************************************************-
-******************************************************************************-
-************************
-******************************************************************************-
-******************************************************************************-
-************************
-******************************************************************************-
-******************************************************************************-
-************************
-******************************************************************************-
-******************************************************************************-
-************************
-******************************************************************************-
-******************************************************************************-
-************************
-******************************************************************************-
-******************************************************************************-
-************************
-******************************************************************************-
-******************************************************************************-
-************************
-******************************************************************************-
-******************************************************************************-
-************************
-******************************************************************************-
-******************************************************************************-
-************************
-******************************************************************************-
-******************************************************************************-
-************************
-******************************************************************************-
-******************************************************************************-
-************************
-******************************************************************************-
-******************************************************************************-
-************************
-******************************************************************************-
-******************************************************************************-
-************************
-******************************************************************************-
-******************************************************************************-
-************************
-******************************************************************************-
-******************************************************************************-
-************************
-******************************************************************************-
-******************************************************************************-
-************************
-******************************************************************************-
-******************************************************************************-
-************************
-******************************************************************************-
-******************************************************************************-
-************************
-******************************************************************************-
-******************************************************************************-
-************************
-******************************************************************************-
-******************************************************************************-
-************************
-******************************************************************************-
-******************************************************************************-
-************************
-******************************************************************************-
-******************************************************************************-
-************************
-******************************************************************************-
-******************************************************************************-
-************************
-******************************************************************************-
-******************************************************************************-
-************************
-******************************************************************************-
-******************************************************************************-
-************************
-******************************************************************************-
-******************************************************************************-
-************************
-******************************************************************************-
-******************************************************************************-
-************************
-******************************************************************************-
-******************************************************************************-
-************************
-******************************************************************************-
-******************************************************************************-
-************************
-******************************************************************************-
-******************************************************************************-
-************************
-******************************************************************************-
-******************************************************************************-
-************************
-******************************************************************************-
-******************************************************************************-
-************************
-******************************************************************************-
-******************************************************************************-
-************************
-******************************************************************************-
-******************************************************************************-
-************************
-******************************************************************************-
-******************************************************************************-
-************************
-******************************************************************************-
-******************************************************************************-
-************************
-******************************************************************************-
-******************************************************************************-
-************************
-******************************************************************************-
-******************************************************************************-
-************************
-******************************************************************************-
-******************************************************************************-
-************************
-******************************************************************************-
-******************************************************************************-
-************************
-******************************************************************************-
-******************************************************************************-
-************************
-******************************************************************************-
-******************************************************************************-
-************************
-******************************************************************************-
-******************************************************************************-
-************************
-******************************************************************************-
-******************************************************************************-
-************************
-******************************************************************************-
-******************************************************************************-
-************************
-******************************************************************************-
-******************************************************************************-
-************************
-******************************************************************************-
-******************************************************************************-
-************************
-******************************************************************************-
-******************************************************************************-
-************************
-******************************************************************************-
-******************************************************************************-
-************************
-******************************************************************************-
-******************************************************************************-
-************************
-******************************************************************************-
-******************************************************************************-
-************************
-******************************************************************************-
-******************************************************************************-
-************************
-******************************************************************************-
-******************************************************************************-
-************************
-******************************************************************************-
-******************************************************************************-
-************************
-******************************************************************************-
-******************************************************************************-
-************************
-******************************************************************************-
-******************************************************************************-
-************************
-******************************************************************************-
-******************************************************************************-
-************************
-******************************************************************************-
-******************************************************************************-
-************************
-******************************************************************************-
-******************************************************************************-
-************************
-******************************************************************************-
-******************************************************************************-
-************************
-******************************************************************************-
-******************************************************************************-
-************************
-******************************************************************************-
-******************************************************************************-
-************************
-******************************************************************************-
-******************************************************************************-
-************************
-******************************************************************************-
-******************************************************************************-
-************************
-******************************************************************************-
-******************************************************************************-
-************************
-******************************************************************************-
-******************************************************************************-
-************************
-******************************************************************************-
-******************************************************************************-
-************************
-******************************************************************************-
-******************************************************************************-
-************************
-******************************************************************************-
-******************************************************************************-
-************************
-******************************************************************************-
-******************************************************************************-
-************************
-******************************************************************************-
-******************************************************************************-
-************************
-******************************************************************************-
-******************************************************************************-
-************************
-******************************************************************************-
-******************************************************************************-
-************************
-******************************************************************************-
-******************************************************************************-
-************************
-******************************************************************************-
-******************************************************************************-
-************************
-******************************************************************************-
-******************************************************************************-
-************************
-******************************************************************************-
-******************************************************************************-
-************************
-******************************************************************************-
-******************************************************************************-
-************************
-******************************************************************************-
-******************************************************************************-
-************************
-******************************************************************************-
-******************************************************************************-
-************************
-******************************************************************************-
-******************************************************************************-
-************************
-******************************************************************************-
-******************************************************************************-
-************************
-******************************************************************************-
-******************************************************************************-
-************************
-******************************************************************************-
-******************************************************************************-
-************************
-******************************************************************************-
-******************************************************************************-
-************************
-******************************************************************************-
-******************************************************************************-
-************************
-******************************************************************************-
-******************************************************************************-
-************************
-******************************************************************************-
-******************************************************************************-
-************************
-******************************************************************************-
-... message truncated due to excessive size" ends with: "... message truncated due to excessive size"
-        </Expanded>
-      </Expression>
-      <OverallResult success="true"/>
-    </TestCase>
-    <TestCase name="ManuallyRegistered" filename="projects/<exe-name>/TestMain.cpp" >
-      <OverallResult success="true"/>
-    </TestCase>
-    <TestCase name="Matchers can be (AllOf) composed with the &amp;&amp; operator" tags="[matchers][operator&amp;&amp;][operators]" filename="projects/<exe-name>/MatchersTests.cpp" >
-      <Expression success="true" type="CHECK_THAT" filename="projects/<exe-name>/MatchersTests.cpp" >
-        <Original>
-          testStringForMatching(), Contains( "string" ) &amp;&amp; Contains( "abc" ) &amp;&amp; Contains( "substring" ) &amp;&amp; Contains( "contains" )
-        </Original>
-        <Expanded>
-          "this string contains 'abc' as a substring" ( contains: "string" and contains: "abc" and contains: "substring" and contains: "contains" )
-        </Expanded>
-      </Expression>
-      <OverallResult success="true"/>
-    </TestCase>
-    <TestCase name="Matchers can be (AnyOf) composed with the || operator" tags="[matchers][operators][operator||]" filename="projects/<exe-name>/MatchersTests.cpp" >
-      <Expression success="true" type="CHECK_THAT" filename="projects/<exe-name>/MatchersTests.cpp" >
-        <Original>
-          testStringForMatching(), Contains( "string" ) || Contains( "different" ) || Contains( "random" )
-        </Original>
-        <Expanded>
-          "this string contains 'abc' as a substring" ( contains: "string" or contains: "different" or contains: "random" )
-        </Expanded>
-      </Expression>
-      <Expression success="true" type="CHECK_THAT" filename="projects/<exe-name>/MatchersTests.cpp" >
-        <Original>
-          testStringForMatching2(), Contains( "string" ) || Contains( "different" ) || Contains( "random" )
-        </Original>
-        <Expanded>
-          "some completely different text that contains one common word" ( contains: "string" or contains: "different" or contains: "random" )
-        </Expanded>
-      </Expression>
-      <OverallResult success="true"/>
-    </TestCase>
-    <TestCase name="Matchers can be composed with both &amp;&amp; and ||" tags="[matchers][operator&amp;&amp;][operators][operator||]" filename="projects/<exe-name>/MatchersTests.cpp" >
-      <Expression success="true" type="CHECK_THAT" filename="projects/<exe-name>/MatchersTests.cpp" >
-        <Original>
-          testStringForMatching(), ( Contains( "string" ) || Contains( "different" ) ) &amp;&amp; Contains( "substring" )
-        </Original>
-        <Expanded>
-          "this string contains 'abc' as a substring" ( ( contains: "string" or contains: "different" ) and contains: "substring" )
-        </Expanded>
-      </Expression>
-      <OverallResult success="true"/>
-    </TestCase>
-    <TestCase name="Matchers can be composed with both &amp;&amp; and || - failing" tags="[.][.failing][hide][matchers][operator&amp;&amp;][operators][operator||]" filename="projects/<exe-name>/MatchersTests.cpp" >
-      <Expression success="false" type="CHECK_THAT" filename="projects/<exe-name>/MatchersTests.cpp" >
-        <Original>
-          testStringForMatching(), ( Contains( "string" ) || Contains( "different" ) ) &amp;&amp; Contains( "random" )
-        </Original>
-        <Expanded>
-          "this string contains 'abc' as a substring" ( ( contains: "string" or contains: "different" ) and contains: "random" )
-        </Expanded>
-      </Expression>
-      <OverallResult success="false"/>
-    </TestCase>
-    <TestCase name="Matchers can be negated (Not) with the ! operator" tags="[matchers][not][operators]" filename="projects/<exe-name>/MatchersTests.cpp" >
-      <Expression success="true" type="CHECK_THAT" filename="projects/<exe-name>/MatchersTests.cpp" >
-        <Original>
-          testStringForMatching(), !Contains( "different" )
-        </Original>
-        <Expanded>
-          "this string contains 'abc' as a substring" not contains: "different"
-        </Expanded>
-      </Expression>
-      <OverallResult success="true"/>
-    </TestCase>
-    <TestCase name="Matchers can be negated (Not) with the ! operator - failing" tags="[.][.failing][hide][matchers][not][operators]" filename="projects/<exe-name>/MatchersTests.cpp" >
-      <Expression success="false" type="CHECK_THAT" filename="projects/<exe-name>/MatchersTests.cpp" >
-        <Original>
-          testStringForMatching(), !Contains( "substring" )
-        </Original>
-        <Expanded>
-          "this string contains 'abc' as a substring" not contains: "substring"
-        </Expanded>
-      </Expression>
-      <OverallResult success="false"/>
-    </TestCase>
-    <TestCase name="Mismatching exception messages failing the test" tags="[!throws][.][failing][hide]" filename="projects/<exe-name>/ExceptionTests.cpp" >
-      <Expression success="true" type="REQUIRE_THROWS_WITH" filename="projects/<exe-name>/ExceptionTests.cpp" >
-        <Original>
-          thisThrows(), "expected exception"
-        </Original>
-        <Expanded>
-          thisThrows(), "expected exception"
-        </Expanded>
-      </Expression>
-      <Expression success="false" type="REQUIRE_THROWS_WITH" filename="projects/<exe-name>/ExceptionTests.cpp" >
-        <Original>
-          thisThrows(), "should fail"
-        </Original>
-        <Expanded>
-          expected exception
-        </Expanded>
-      </Expression>
-      <OverallResult success="false"/>
-    </TestCase>
-    <TestCase name="Nice descriptive name" tags="[.][hide][tag1][tag2][tag3]" filename="projects/<exe-name>/MiscTests.cpp" >
-      <Warning>
-        This one ran
-      </Warning>
-      <OverallResult success="true"/>
-    </TestCase>
-    <TestCase name="Non-std exceptions can be translated" tags="[!throws][.][failing][hide]" filename="projects/<exe-name>/ExceptionTests.cpp" >
-      <Exception filename="projects/<exe-name>/ExceptionTests.cpp" >
-        custom exception
-      </Exception>
-      <OverallResult success="false"/>
-    </TestCase>
-    <TestCase name="NotImplemented exception" tags="[!throws]" filename="projects/<exe-name>/ExceptionTests.cpp" >
-      <Expression success="true" type="REQUIRE_THROWS" filename="projects/<exe-name>/ExceptionTests.cpp" >
-        <Original>
-          thisFunctionNotImplemented( 7 )
-        </Original>
-        <Expanded>
-          thisFunctionNotImplemented( 7 )
-        </Expanded>
-      </Expression>
-      <OverallResult success="true"/>
-    </TestCase>
-    <TestCase name="Objects that evaluated in boolean contexts can be checked" tags="[SafeBool][Tricky]" filename="projects/<exe-name>/TrickyTests.cpp" >
-      <Expression success="true" type="CHECK" filename="projects/<exe-name>/TrickyTests.cpp" >
-        <Original>
-          True
-        </Original>
-        <Expanded>
-          1
-        </Expanded>
-      </Expression>
-      <Expression success="true" type="CHECK" filename="projects/<exe-name>/TrickyTests.cpp" >
-        <Original>
-          !False
-        </Original>
-        <Expanded>
-          true
-        </Expanded>
-      </Expression>
-      <Expression success="true" type="CHECK_FALSE" filename="projects/<exe-name>/TrickyTests.cpp" >
-        <Original>
-          !(False)
-        </Original>
-        <Expanded>
-          !0
-        </Expanded>
-      </Expression>
-      <OverallResult success="true"/>
-    </TestCase>
-    <TestCase name="Operators at different namespace levels not hijacked by Koenig lookup" tags="[Tricky]" filename="projects/<exe-name>/TrickyTests.cpp" >
-      <Expression success="true" type="REQUIRE" filename="projects/<exe-name>/TrickyTests.cpp" >
-        <Original>
-          0x<hex digits> == o
-        </Original>
-        <Expanded>
-          3221225472 (0x<hex digits>) == {?}
-        </Expanded>
-      </Expression>
-      <OverallResult success="true"/>
-    </TestCase>
-    <TestCase name="Ordering comparison checks that should fail" tags="[.][failing][hide]" filename="projects/<exe-name>/ConditionTests.cpp" >
-      <Expression success="false" type="CHECK" filename="projects/<exe-name>/ConditionTests.cpp" >
-        <Original>
-          data.int_seven > 7
-        </Original>
-        <Expanded>
-          7 > 7
-        </Expanded>
-      </Expression>
-      <Expression success="false" type="CHECK" filename="projects/<exe-name>/ConditionTests.cpp" >
-        <Original>
-          data.int_seven &lt; 7
-        </Original>
-        <Expanded>
-          7 &lt; 7
-        </Expanded>
-      </Expression>
-      <Expression success="false" type="CHECK" filename="projects/<exe-name>/ConditionTests.cpp" >
-        <Original>
-          data.int_seven > 8
-        </Original>
-        <Expanded>
-          7 > 8
-        </Expanded>
-      </Expression>
-      <Expression success="false" type="CHECK" filename="projects/<exe-name>/ConditionTests.cpp" >
-        <Original>
-          data.int_seven &lt; 6
-        </Original>
-        <Expanded>
-          7 &lt; 6
-        </Expanded>
-      </Expression>
-      <Expression success="false" type="CHECK" filename="projects/<exe-name>/ConditionTests.cpp" >
-        <Original>
-          data.int_seven &lt; 0
-        </Original>
-        <Expanded>
-          7 &lt; 0
-        </Expanded>
-      </Expression>
-      <Expression success="false" type="CHECK" filename="projects/<exe-name>/ConditionTests.cpp" >
-        <Original>
-          data.int_seven &lt; -1
-        </Original>
-        <Expanded>
-          7 &lt; -1
-        </Expanded>
-      </Expression>
-      <Expression success="false" type="CHECK" filename="projects/<exe-name>/ConditionTests.cpp" >
-        <Original>
-          data.int_seven >= 8
-        </Original>
-        <Expanded>
-          7 >= 8
-        </Expanded>
-      </Expression>
-      <Expression success="false" type="CHECK" filename="projects/<exe-name>/ConditionTests.cpp" >
-        <Original>
-          data.int_seven &lt;= 6
-        </Original>
-        <Expanded>
-          7 &lt;= 6
-        </Expanded>
-      </Expression>
-      <Expression success="false" type="CHECK" filename="projects/<exe-name>/ConditionTests.cpp" >
-        <Original>
-          data.float_nine_point_one &lt; 9
-        </Original>
-        <Expanded>
-          9.1f &lt; 9
-        </Expanded>
-      </Expression>
-      <Expression success="false" type="CHECK" filename="projects/<exe-name>/ConditionTests.cpp" >
-        <Original>
-          data.float_nine_point_one > 10
-        </Original>
-        <Expanded>
-          9.1f > 10
-        </Expanded>
-      </Expression>
-      <Expression success="false" type="CHECK" filename="projects/<exe-name>/ConditionTests.cpp" >
-        <Original>
-          data.float_nine_point_one > 9.2
-        </Original>
-        <Expanded>
-          9.1f > 9.2
-        </Expanded>
-      </Expression>
-      <Expression success="false" type="CHECK" filename="projects/<exe-name>/ConditionTests.cpp" >
-        <Original>
-          data.str_hello > "hello"
-        </Original>
-        <Expanded>
-          "hello" > "hello"
-        </Expanded>
-      </Expression>
-      <Expression success="false" type="CHECK" filename="projects/<exe-name>/ConditionTests.cpp" >
-        <Original>
-          data.str_hello &lt; "hello"
-        </Original>
-        <Expanded>
-          "hello" &lt; "hello"
-        </Expanded>
-      </Expression>
-      <Expression success="false" type="CHECK" filename="projects/<exe-name>/ConditionTests.cpp" >
-        <Original>
-          data.str_hello > "hellp"
-        </Original>
-        <Expanded>
-          "hello" > "hellp"
-        </Expanded>
-      </Expression>
-      <Expression success="false" type="CHECK" filename="projects/<exe-name>/ConditionTests.cpp" >
-        <Original>
-          data.str_hello > "z"
-        </Original>
-        <Expanded>
-          "hello" > "z"
-        </Expanded>
-      </Expression>
-      <Expression success="false" type="CHECK" filename="projects/<exe-name>/ConditionTests.cpp" >
-        <Original>
-          data.str_hello &lt; "hellm"
-        </Original>
-        <Expanded>
-          "hello" &lt; "hellm"
-        </Expanded>
-      </Expression>
-      <Expression success="false" type="CHECK" filename="projects/<exe-name>/ConditionTests.cpp" >
-        <Original>
-          data.str_hello &lt; "a"
-        </Original>
-        <Expanded>
-          "hello" &lt; "a"
-        </Expanded>
-      </Expression>
-      <Expression success="false" type="CHECK" filename="projects/<exe-name>/ConditionTests.cpp" >
-        <Original>
-          data.str_hello >= "z"
-        </Original>
-        <Expanded>
-          "hello" >= "z"
-        </Expanded>
-      </Expression>
-      <Expression success="false" type="CHECK" filename="projects/<exe-name>/ConditionTests.cpp" >
-        <Original>
-          data.str_hello &lt;= "a"
-        </Original>
-        <Expanded>
-          "hello" &lt;= "a"
-        </Expanded>
-      </Expression>
-      <OverallResult success="false"/>
-    </TestCase>
-    <TestCase name="Ordering comparison checks that should succeed" filename="projects/<exe-name>/ConditionTests.cpp" >
-      <Expression success="true" type="REQUIRE" filename="projects/<exe-name>/ConditionTests.cpp" >
-        <Original>
-          data.int_seven &lt; 8
-        </Original>
-        <Expanded>
-          7 &lt; 8
-        </Expanded>
-      </Expression>
-      <Expression success="true" type="REQUIRE" filename="projects/<exe-name>/ConditionTests.cpp" >
-        <Original>
-          data.int_seven > 6
-        </Original>
-        <Expanded>
-          7 > 6
-        </Expanded>
-      </Expression>
-      <Expression success="true" type="REQUIRE" filename="projects/<exe-name>/ConditionTests.cpp" >
-        <Original>
-          data.int_seven > 0
-        </Original>
-        <Expanded>
-          7 > 0
-        </Expanded>
-      </Expression>
-      <Expression success="true" type="REQUIRE" filename="projects/<exe-name>/ConditionTests.cpp" >
-        <Original>
-          data.int_seven > -1
-        </Original>
-        <Expanded>
-          7 > -1
-        </Expanded>
-      </Expression>
-      <Expression success="true" type="REQUIRE" filename="projects/<exe-name>/ConditionTests.cpp" >
-        <Original>
-          data.int_seven >= 7
-        </Original>
-        <Expanded>
-          7 >= 7
-        </Expanded>
-      </Expression>
-      <Expression success="true" type="REQUIRE" filename="projects/<exe-name>/ConditionTests.cpp" >
-        <Original>
-          data.int_seven >= 6
-        </Original>
-        <Expanded>
-          7 >= 6
-        </Expanded>
-      </Expression>
-      <Expression success="true" type="REQUIRE" filename="projects/<exe-name>/ConditionTests.cpp" >
-        <Original>
-          data.int_seven &lt;= 7
-        </Original>
-        <Expanded>
-          7 &lt;= 7
-        </Expanded>
-      </Expression>
-      <Expression success="true" type="REQUIRE" filename="projects/<exe-name>/ConditionTests.cpp" >
-        <Original>
-          data.int_seven &lt;= 8
-        </Original>
-        <Expanded>
-          7 &lt;= 8
-        </Expanded>
-      </Expression>
-      <Expression success="true" type="REQUIRE" filename="projects/<exe-name>/ConditionTests.cpp" >
-        <Original>
-          data.float_nine_point_one > 9
-        </Original>
-        <Expanded>
-          9.1f > 9
-        </Expanded>
-      </Expression>
-      <Expression success="true" type="REQUIRE" filename="projects/<exe-name>/ConditionTests.cpp" >
-        <Original>
-          data.float_nine_point_one &lt; 10
-        </Original>
-        <Expanded>
-          9.1f &lt; 10
-        </Expanded>
-      </Expression>
-      <Expression success="true" type="REQUIRE" filename="projects/<exe-name>/ConditionTests.cpp" >
-        <Original>
-          data.float_nine_point_one &lt; 9.2
-        </Original>
-        <Expanded>
-          9.1f &lt; 9.2
-        </Expanded>
-      </Expression>
-      <Expression success="true" type="REQUIRE" filename="projects/<exe-name>/ConditionTests.cpp" >
-        <Original>
-          data.str_hello &lt;= "hello"
-        </Original>
-        <Expanded>
-          "hello" &lt;= "hello"
-        </Expanded>
-      </Expression>
-      <Expression success="true" type="REQUIRE" filename="projects/<exe-name>/ConditionTests.cpp" >
-        <Original>
-          data.str_hello >= "hello"
-        </Original>
-        <Expanded>
-          "hello" >= "hello"
-        </Expanded>
-      </Expression>
-      <Expression success="true" type="REQUIRE" filename="projects/<exe-name>/ConditionTests.cpp" >
-        <Original>
-          data.str_hello &lt; "hellp"
-        </Original>
-        <Expanded>
-          "hello" &lt; "hellp"
-        </Expanded>
-      </Expression>
-      <Expression success="true" type="REQUIRE" filename="projects/<exe-name>/ConditionTests.cpp" >
-        <Original>
-          data.str_hello &lt; "zebra"
-        </Original>
-        <Expanded>
-          "hello" &lt; "zebra"
-        </Expanded>
-      </Expression>
-      <Expression success="true" type="REQUIRE" filename="projects/<exe-name>/ConditionTests.cpp" >
-        <Original>
-          data.str_hello > "hellm"
-        </Original>
-        <Expanded>
-          "hello" > "hellm"
-        </Expanded>
-      </Expression>
-      <Expression success="true" type="REQUIRE" filename="projects/<exe-name>/ConditionTests.cpp" >
-        <Original>
-          data.str_hello > "a"
-        </Original>
-        <Expanded>
-=======
->>>>>>> b119ebdd
           "hello" > "a"
         </Expanded>
       </Expression>
@@ -7937,54 +5437,7 @@
           1 m == 60 s
         </Expanded>
       </Expression>
-<<<<<<< HEAD
-      <Expression success="true" type="REQUIRE" filename="projects/<exe-name>/ApproxTests.cpp" >
-        <Original>
-          0 == Approx(0)
-        </Original>
-        <Expanded>
-          0 == Approx( 0.0 )
-        </Expanded>
-      </Expression>
-      <OverallResult success="true"/>
-    </TestCase>
-    <TestCase name="Standard error is reported and redirected" tags="[.][hide][messages]" filename="projects/<exe-name>/MessageTests.cpp" >
-      <Section name="std::cerr" filename="projects/<exe-name>/MessageTests.cpp" >
-        <OverallResults successes="0" failures="1" expectedFailures="0"/>
-      </Section>
-      <Section name="std::clog" filename="projects/<exe-name>/MessageTests.cpp" >
-        <OverallResults successes="0" failures="1" expectedFailures="0"/>
-      </Section>
-      <Section name="Interleaved writes to cerr and clog" filename="projects/<exe-name>/MessageTests.cpp" >
-        <OverallResults successes="0" failures="1" expectedFailures="0"/>
-      </Section>
-      <OverallResult success="false">
-        <StdErr>
-Write to std::cerr
-Write to std::clog
-Interleaved writes to error streams
-        </StdErr>
-      </OverallResult>
-    </TestCase>
-    <TestCase name="Standard output from all sections is reported" tags="[.][hide][messages]" filename="projects/<exe-name>/MessageTests.cpp" >
-      <Section name="one" filename="projects/<exe-name>/MessageTests.cpp" >
-        <OverallResults successes="0" failures="1" expectedFailures="0"/>
-      </Section>
-      <Section name="two" filename="projects/<exe-name>/MessageTests.cpp" >
-        <OverallResults successes="0" failures="1" expectedFailures="0"/>
-      </Section>
-      <OverallResult success="false">
-        <StdOut>
-Message from section one
-Message from section two
-        </StdOut>
-      </OverallResult>
-    </TestCase>
-    <TestCase name="StartsWith string matcher" tags="[.][failing][hide][matchers]" filename="projects/<exe-name>/MatchersTests.cpp" >
-      <Expression success="false" type="CHECK_THAT" filename="projects/<exe-name>/MatchersTests.cpp" >
-=======
       <Expression success="true" type="REQUIRE" filename="projects/<exe-name>/ToStringChrono.cpp" >
->>>>>>> b119ebdd
         <Original>
           hour != seconds
         </Original>
@@ -10339,11 +7792,7 @@
       <Section name="replace no chars" filename="projects/<exe-name>/TestMain.cpp" >
         <Expression success="true" type="CHECK_FALSE" filename="projects/<exe-name>/TestMain.cpp" >
           <Original>
-<<<<<<< HEAD
-            !(replaceInPlace( letters, "x", "z" ))
-=======
             !(Catch::replaceInPlace( letters, "x", "z" ))
->>>>>>> b119ebdd
           </Original>
           <Expanded>
             !false
@@ -10997,13 +8446,7 @@
       </Section>
       <OverallResult success="true"/>
     </TestCase>
-<<<<<<< HEAD
-    <OverallResults successes="871" failures="94" expectedFailures="21"/>
-  </Group>
-  <OverallResults successes="871" failures="93" expectedFailures="21"/>
-=======
     <OverallResults successes="783" failures="100" expectedFailures="21"/>
   </Group>
   <OverallResults successes="783" failures="99" expectedFailures="21"/>
->>>>>>> b119ebdd
 </Catch>