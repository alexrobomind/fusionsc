### jsoncons::jsonpath::result_options

```c++
enum class result_options 
{
   value = 1,
   path = 2,
<<<<<<< HEAD
   nodups = 4 | path
=======
   no_dups = 4 | path,
   sort = 8 | path
>>>>>>> 7ab2e264
};
```

A [BitmaskType](https://en.cppreference.com/w/cpp/named_req/BitmaskType) 
used to specify result options for JSONPath queries. 
<|MERGE_RESOLUTION|>--- conflicted
+++ resolved
@@ -5,12 +5,8 @@
 {
    value = 1,
    path = 2,
-<<<<<<< HEAD
-   nodups = 4 | path
-=======
    no_dups = 4 | path,
    sort = 8 | path
->>>>>>> 7ab2e264
 };
 ```
 
