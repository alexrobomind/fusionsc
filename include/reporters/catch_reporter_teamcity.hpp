--- conflicted
+++ resolved
@@ -23,13 +23,9 @@
 
 namespace Catch {
 
-<<<<<<< HEAD
     using namespace clara::TextFlow;
 
-    struct TeamCityReporter : StreamingReporterBase {
-=======
     struct TeamCityReporter : StreamingReporterBase<TeamCityReporter> {
->>>>>>> af05ccfe
         TeamCityReporter( ReporterConfig const& _config )
         :   StreamingReporterBase( _config )
         {
