/// Copyright 2017 Daniel Parker
// Distributed under the Boost license, Version 1.0.
// (See accompanying file LICENSE_1_0.txt or copy at http://www.boost.org/LICENSE_1_0.txt)

// See https://github.com/danielaparker/jsoncons for latest version

#ifndef JSONCONS_JSONPATCH_JSONPATCH_ERROR_HPP
#define JSONCONS_JSONPATCH_JSONPATCH_ERROR_HPP

#include <jsoncons/json_exception.hpp>
#include <system_error>

namespace jsoncons { namespace jsonpatch {

class jsonpatch_error : public std::system_error, public virtual json_exception
{
public:
    jsonpatch_error(const std::error_code& ec)
        : std::system_error(ec)
    {
    }

    jsonpatch_error(const std::error_code& ec, const std::string& what_arg)
        : std::system_error(ec, what_arg)
    {
    }

    jsonpatch_error(const std::error_code& ec, const char* what_arg)
        : std::system_error(ec, what_arg)
    {
    }

    jsonpatch_error(const jsonpatch_error& other) = default;

    jsonpatch_error(jsonpatch_error&& other) = default;

    const char* what() const noexcept override
    {
        return std::system_error::what();
    }

<<<<<<< HEAD
    jsonpatch_error& operator=(const jsonpatch_error& e) = default;
    jsonpatch_error& operator=(jsonpatch_error&& e) = default;
private:
};

enum class jsonpatch_errc 
{
    success = 0,
    invalid_patch = 1,
    test_failed,
    add_failed,
    remove_failed,
    replace_failed,
    move_failed,
    copy_failed

};

class jsonpatch_error_category_impl
   : public std::error_category
{
public:
    const char* name() const noexcept override
    {
        return "jsoncons/jsonpatch";
    }
    std::string message(int ev) const override
=======
    class jsonpatch_error : public std::system_error
>>>>>>> 570e5c16
    {
        switch (static_cast<jsonpatch_errc>(ev))
        {
            case jsonpatch_errc::invalid_patch:
                return "Invalid JSON Patch document";
            case jsonpatch_errc::test_failed:
                return "JSON Patch test operation failed";
            case jsonpatch_errc::add_failed:
                return "JSON Patch add operation failed";
            case jsonpatch_errc::remove_failed:
                return "JSON Patch remove operation failed";
            case jsonpatch_errc::replace_failed:
                return "JSON Patch replace operation failed";
            case jsonpatch_errc::move_failed:
                return "JSON Patch move operation failed";
            case jsonpatch_errc::copy_failed:
                return "JSON Patch copy operation failed";
            default:
                return "Unknown JSON Patch error";
        }
    }
};

inline
const std::error_category& jsonpatch_error_category()
{
  static jsonpatch_error_category_impl instance;
  return instance;
}

inline 
std::error_code make_error_code(jsonpatch_errc result)
{
    return std::error_code(static_cast<int>(result),jsonpatch_error_category());
}

<<<<<<< HEAD
}}

namespace std {
    template<>
    struct is_error_code_enum<jsoncons::jsonpatch::jsonpatch_errc> : public true_type
    {
=======
        jsonpatch_error& operator=(const jsonpatch_error& e) = default;
        jsonpatch_error& operator=(jsonpatch_error&& e) = default;
    private:
>>>>>>> 570e5c16
    };
}

#endif<|MERGE_RESOLUTION|>--- conflicted
+++ resolved
@@ -12,113 +12,93 @@
 
 namespace jsoncons { namespace jsonpatch {
 
-class jsonpatch_error : public std::system_error, public virtual json_exception
-{
-public:
-    jsonpatch_error(const std::error_code& ec)
-        : std::system_error(ec)
+    enum class jsonpatch_errc 
     {
+        success = 0,
+        invalid_patch = 1,
+        test_failed,
+        add_failed,
+        remove_failed,
+        replace_failed,
+        move_failed,
+        copy_failed
+
+    };
+
+    class jsonpatch_error_category_impl
+       : public std::error_category
+    {
+    public:
+        const char* name() const noexcept override
+        {
+            return "jsoncons/jsonpatch";
+        }
+        std::string message(int ev) const override
+        {
+            switch (static_cast<jsonpatch_errc>(ev))
+            {
+                case jsonpatch_errc::invalid_patch:
+                    return "Invalid JSON Patch document";
+                case jsonpatch_errc::test_failed:
+                    return "JSON Patch test operation failed";
+                case jsonpatch_errc::add_failed:
+                    return "JSON Patch add operation failed";
+                case jsonpatch_errc::remove_failed:
+                    return "JSON Patch remove operation failed";
+                case jsonpatch_errc::replace_failed:
+                    return "JSON Patch replace operation failed";
+                case jsonpatch_errc::move_failed:
+                    return "JSON Patch move operation failed";
+                case jsonpatch_errc::copy_failed:
+                    return "JSON Patch copy operation failed";
+                default:
+                    return "Unknown JSON Patch error";
+            }
+        }
+    };
+
+    inline
+    const std::error_category& jsonpatch_error_category()
+    {
+      static jsonpatch_error_category_impl instance;
+      return instance;
     }
 
-    jsonpatch_error(const std::error_code& ec, const std::string& what_arg)
-        : std::system_error(ec, what_arg)
+    inline 
+    std::error_code make_error_code(jsonpatch_errc result)
     {
+        return std::error_code(static_cast<int>(result),jsonpatch_error_category());
     }
 
-    jsonpatch_error(const std::error_code& ec, const char* what_arg)
-        : std::system_error(ec, what_arg)
-    {
-    }
-
-    jsonpatch_error(const jsonpatch_error& other) = default;
-
-    jsonpatch_error(jsonpatch_error&& other) = default;
-
-    const char* what() const noexcept override
-    {
-        return std::system_error::what();
-    }
-
-<<<<<<< HEAD
-    jsonpatch_error& operator=(const jsonpatch_error& e) = default;
-    jsonpatch_error& operator=(jsonpatch_error&& e) = default;
-private:
-};
-
-enum class jsonpatch_errc 
-{
-    success = 0,
-    invalid_patch = 1,
-    test_failed,
-    add_failed,
-    remove_failed,
-    replace_failed,
-    move_failed,
-    copy_failed
-
-};
-
-class jsonpatch_error_category_impl
-   : public std::error_category
-{
-public:
-    const char* name() const noexcept override
-    {
-        return "jsoncons/jsonpatch";
-    }
-    std::string message(int ev) const override
-=======
-    class jsonpatch_error : public std::system_error
->>>>>>> 570e5c16
-    {
-        switch (static_cast<jsonpatch_errc>(ev))
-        {
-            case jsonpatch_errc::invalid_patch:
-                return "Invalid JSON Patch document";
-            case jsonpatch_errc::test_failed:
-                return "JSON Patch test operation failed";
-            case jsonpatch_errc::add_failed:
-                return "JSON Patch add operation failed";
-            case jsonpatch_errc::remove_failed:
-                return "JSON Patch remove operation failed";
-            case jsonpatch_errc::replace_failed:
-                return "JSON Patch replace operation failed";
-            case jsonpatch_errc::move_failed:
-                return "JSON Patch move operation failed";
-            case jsonpatch_errc::copy_failed:
-                return "JSON Patch copy operation failed";
-            default:
-                return "Unknown JSON Patch error";
-        }
-    }
-};
-
-inline
-const std::error_category& jsonpatch_error_category()
-{
-  static jsonpatch_error_category_impl instance;
-  return instance;
-}
-
-inline 
-std::error_code make_error_code(jsonpatch_errc result)
-{
-    return std::error_code(static_cast<int>(result),jsonpatch_error_category());
-}
-
-<<<<<<< HEAD
-}}
+} // jsonpatch
+} // jsoncons
 
 namespace std {
     template<>
     struct is_error_code_enum<jsoncons::jsonpatch::jsonpatch_errc> : public true_type
     {
-=======
+    };
+}
+
+namespace jsoncons { namespace jsonpatch {
+
+    class jsonpatch_error : public std::system_error
+    {
+    public:
+        jsonpatch_error(const std::error_code& ec)
+            : std::system_error(ec)
+        {
+        }
+
+        jsonpatch_error(const jsonpatch_error& other) = default;
+
+        jsonpatch_error(jsonpatch_error&& other) = default;
+
         jsonpatch_error& operator=(const jsonpatch_error& e) = default;
         jsonpatch_error& operator=(jsonpatch_error&& e) = default;
     private:
->>>>>>> 570e5c16
     };
-}
+} // jsonpatch
+} // jsoncons
 
 #endif