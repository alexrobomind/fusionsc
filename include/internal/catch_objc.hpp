--- conflicted
+++ resolved
@@ -94,11 +94,7 @@
                         std::string desc = Detail::getAnnotation( cls, "Description", testCaseName );
                         const char* className = class_getName( cls );
                         
-<<<<<<< HEAD
-                        getMutableRegistryHub().registerTest( TestCaseInfo( new OcMethod( cls, selector ), className, name.c_str(), desc.c_str(), SourceLineInfo() ) );
-=======
                         getMutableRegistryHub().registerTest( makeTestCase( new OcMethod( cls, selector ), className, name.c_str(), desc.c_str(), SourceLineInfo() ) );
->>>>>>> a76d93ad
                         noTestMethods++;
                     }
                 }
