// Copyright 2020 Daniel Parker
// Distributed under the Boost license, Version 1.0.
// (See accompanying file LICENSE_1_0.txt or copy at http://www.boost.org/LICENSE_1_0.txt)

// See https://github.com/danielaparker/jsoncons for latest version

#ifndef JSONCONS_CONVERTER_HPP
#define JSONCONS_CONVERTER_HPP

#include <system_error> // std::error_code
#include <jsoncons/detail/more_type_traits.hpp>
#include <jsoncons/byte_string.hpp>
#include <jsoncons/json_type.hpp>
#include <jsoncons/convert_error.hpp>
#include <jsoncons/detail/write_number.hpp> // from_integer

namespace jsoncons {

    template <class Into, class Enable=void>
    class converter
    {
    };

    // Into list like of bytes
    template <class Into>
    class converter<Into,typename std::enable_if<(!jsoncons::detail::is_basic_string<Into>::value && 
                                                   jsoncons::detail::is_back_insertable_byte_container<Into>::value) ||
                                                 jsoncons::detail::is_basic_byte_string<Into>::value>::type>
    {
        using value_type = typename Into::value_type;
        using allocator_type = typename Into::allocator_type;

    public:

        JSONCONS_CPP14_CONSTEXPR 
        Into from(const byte_string_view& bstr, semantic_tag tag, std::error_code& ec) const
        {
            Into bytes;
            from_(bytes, bstr, tag, ec);
            return bytes;
        }

        JSONCONS_CPP14_CONSTEXPR 
        Into from(const byte_string_view& bstr, semantic_tag tag, const allocator_type& alloc, std::error_code& ec) const
        {
            Into bytes(alloc);
            from_(bytes, bstr, tag, ec);
            return bytes;
        }

        template <class CharT>
        JSONCONS_CPP14_CONSTEXPR 
        Into from(const jsoncons::basic_string_view<CharT>& s, semantic_tag tag, std::error_code& ec) const
        {
            Into bytes;
            from_(bytes, s, tag, ec);
            return bytes;
        }

        template <class CharT>
        JSONCONS_CPP14_CONSTEXPR 
        Into from(const jsoncons::basic_string_view<CharT>& s, semantic_tag tag, const allocator_type& alloc, std::error_code& ec) const
        {
            Into bytes(alloc);
            from_(bytes, s, tag, ec);
            return bytes;
        }

    private:
        JSONCONS_CPP14_CONSTEXPR 
        void from_(Into& bytes, const byte_string_view& bstr, semantic_tag, std::error_code&) const
        {
            for (auto ch : bstr)
            {
                bytes.push_back(static_cast<value_type>(ch));
            }
        }

        template <class CharT>
        JSONCONS_CPP14_CONSTEXPR 
        typename std::enable_if<detail::is_narrow_character<CharT>::value>::type
        from_(Into& bytes, const jsoncons::basic_string_view<CharT>& s, semantic_tag tag, std::error_code& ec) const
        {
            switch (tag)
            {
                case semantic_tag::base16:
                {
                    auto res = from_base16(s.begin(), s.end(), bytes);
<<<<<<< HEAD
                    if (res.ec != decode_binary_errc::ok)
=======
                    if (res.ec != from_base16_errc::success)
>>>>>>> bad2efc7
                    {
                        ec = convert_errc::not_byte_string;
                    }
                    break;
                }
                case semantic_tag::base64:
                {
                    from_base64(s.begin(), s.end(), bytes);
                    break;
                }
                case semantic_tag::base64url:
                {
                    from_base64url(s.begin(), s.end(), bytes);
                    break;
                }
                default:
                {
                    ec = convert_errc::not_byte_string;
                    break;
                }
            }
        }

        template <class CharT>
        JSONCONS_CPP14_CONSTEXPR 
        typename std::enable_if<detail::is_wide_character<CharT>::value>::type
        from_(Into& bytes, const jsoncons::basic_string_view<CharT>& s, semantic_tag tag, std::error_code& ec) const
        {
            std::string u;
            auto retval = unicons::convert(s.begin(), s.end(), std::back_inserter(u));
            if (retval.ec != unicons::conv_errc())
            {
                ec = convert_errc::not_utf8;
                return;
            }
            from_(bytes, jsoncons::string_view(u), tag, ec);
        }
    };

    // Into string
    template <class Into>
    class converter<Into,typename std::enable_if<detail::is_basic_string<Into>::value>::type>
    {
        using char_type = typename Into::value_type;
        using allocator_type = typename Into::allocator_type;
        int dummy_;
    public:
        explicit converter(int dummy = int())
            : dummy_(dummy)
        {}
        template<class Integer>
        JSONCONS_CPP14_CONSTEXPR 
        typename std::enable_if<detail::is_integer<Integer>::value,Into>::type
        from(Integer val, semantic_tag, std::error_code&) const
        {
            Into s;
            jsoncons::detail::from_integer(val, s);
            return s;
        }

        template<class Integer>
        JSONCONS_CPP14_CONSTEXPR 
        typename std::enable_if<detail::is_integer<Integer>::value,Into>::type
        from(Integer val, semantic_tag, const allocator_type& alloc, std::error_code&) const
        {
            Into s(alloc);
            jsoncons::detail::from_integer(val, s);
            return s;
        }

        JSONCONS_CPP14_CONSTEXPR 
        Into from(double val, semantic_tag, std::error_code&) const
        {
            Into s;
            jsoncons::detail::write_double f{float_chars_format::general,0};
            f(val, s);
            return s;
        }

        JSONCONS_CPP14_CONSTEXPR 
        Into from(double val, semantic_tag, const allocator_type& alloc, std::error_code&) const
        {
            Into s(alloc);
            jsoncons::detail::write_double f{float_chars_format::general,0};
            f(val, s);
            return s;
        }

        JSONCONS_CPP14_CONSTEXPR 
        Into from(half_arg_t, uint16_t val, semantic_tag, std::error_code&) const
        {
            Into s;
            jsoncons::detail::write_double f{float_chars_format::general,0};
            double x = jsoncons::detail::decode_half(val);
            f(x, s);
            return s;
        }

        JSONCONS_CPP14_CONSTEXPR 
        Into from(half_arg_t, uint16_t val, semantic_tag, const allocator_type& alloc, std::error_code&) const
        {
            Into s(alloc);
            jsoncons::detail::write_double f{float_chars_format::general,0};
            double x = jsoncons::detail::decode_half(val);
            f(x, s);
            return s;
        }

        template <class ChT = char_type>
        JSONCONS_CPP14_CONSTEXPR
        Into from(const byte_string_view& bytes, semantic_tag tag, std::error_code& ec) const
        {
            Into s;
            from_(s, bytes, tag, ec);
            return s;
        }

        template <class ChT = char_type>
        JSONCONS_CPP14_CONSTEXPR
        Into from(const byte_string_view& bytes, semantic_tag tag, const allocator_type& alloc, std::error_code& ec) const
        {
            Into s(alloc);
            from_(s, bytes, tag, ec);
            return s;
        }

        constexpr 
        Into from(const jsoncons::basic_string_view<char_type>& s, semantic_tag, std::error_code&) const
        {
            return Into(s.data(), s.size());
        }

        constexpr 
        Into from(const jsoncons::basic_string_view<char_type>& s, semantic_tag, const allocator_type& alloc, std::error_code&) const
        {
            return Into(s.data(), s.size(), alloc);
        }

        JSONCONS_CPP14_CONSTEXPR 
        Into from(bool val, semantic_tag, std::error_code&) const
        {
            constexpr char_type true_literal[] = {'t','r','u','e'}; 
            constexpr char_type false_literal[] = {'f','a','l','s','e'}; 

            return val ? Into(true_literal,4) : Into(false_literal,5);
        }

        JSONCONS_CPP14_CONSTEXPR 
        Into from(bool val, semantic_tag, const allocator_type& alloc, std::error_code&) const
        {
            constexpr char_type true_literal[] = {'t','r','u','e'}; 
            constexpr char_type false_literal[] = {'f','a','l','s','e'}; 

            return val ? Into(true_literal,4,alloc) : Into(false_literal,5,alloc);
        }

        JSONCONS_CPP14_CONSTEXPR 
        Into from(null_type, semantic_tag, std::error_code&) const
        {
            constexpr char_type null_literal[] = {'n','u','l','l'}; 

            return Into(null_literal,4);
        }

        JSONCONS_CPP14_CONSTEXPR 
        Into from(null_type, semantic_tag, const allocator_type& alloc, std::error_code&) const
        {
            constexpr char_type null_literal[] = {'n','u','l','l'}; 

            return Into(null_literal,4,alloc);
        }
    private:

        template <class ChT = char_type>
        JSONCONS_CPP14_CONSTEXPR
        typename std::enable_if<jsoncons::detail::is_byte<ChT>::value>::type
        from_(Into& s, const byte_string_view& bytes, semantic_tag tag, std::error_code&) const
        {
            switch (tag)
            {
                case semantic_tag::base64:
                    to_base64(bytes.begin(), bytes.end(), s);
                    break;
                case semantic_tag::base16:
                    to_base16(bytes.begin(), bytes.end(), s);
                    break;
                default:
                    to_base64url(bytes.begin(), bytes.end(), s);
                    break;
            }
        }

        template <class ChT = char_type>
        JSONCONS_CPP14_CONSTEXPR
        typename std::enable_if<!jsoncons::detail::is_byte<ChT>::value>::type
        from_(Into& s, const byte_string_view& bytes, semantic_tag tag, std::error_code& ec) const
        {
            converter<std::string> convert{ dummy_ };
            std::string u = convert.from(bytes, tag, ec);

            auto retval = unicons::convert(u.begin(), u.end(), std::back_inserter(s));
            if (retval.ec != unicons::conv_errc())
            {
                ec = convert_errc::not_wide_char;
            }
        }

    };

} // namespace jsoncons

#endif
<|MERGE_RESOLUTION|>--- conflicted
+++ resolved
@@ -86,11 +86,7 @@
                 case semantic_tag::base16:
                 {
                     auto res = from_base16(s.begin(), s.end(), bytes);
-<<<<<<< HEAD
-                    if (res.ec != decode_binary_errc::ok)
-=======
                     if (res.ec != from_base16_errc::success)
->>>>>>> bad2efc7
                     {
                         ec = convert_errc::not_byte_string;
                     }
