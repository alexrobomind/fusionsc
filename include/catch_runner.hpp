/*
 *  Created by Phil on 31/10/2010.
 *  Copyright 2010 Two Blue Cubes Ltd. All rights reserved.
 *
 *  Distributed under the Boost Software License, Version 1.0. (See accompanying
 *  file LICENSE_1_0.txt or copy at http://www.boost.org/LICENSE_1_0.txt)
 */
#ifndef TWOBLUECUBES_CATCH_RUNNER_HPP_INCLUDED
#define TWOBLUECUBES_CATCH_RUNNER_HPP_INCLUDED

#include "internal/catch_commandline.hpp"
#include "internal/catch_list.hpp"
#include "internal/catch_runner_impl.hpp"
#include "internal/catch_test_spec.hpp"
#include "internal/catch_version.h"
#include "internal/catch_text.h"

#include <fstream>
#include <stdlib.h>
#include <limits>

namespace Catch {

    class Runner {

    public:
        Runner( Ptr<Config> const& config )
        :   m_config( config )
        {
            openStream();
            makeReporter();
        }

        Totals runTests() {

            RunContext context( m_config.get(), m_reporter );

            Totals totals;

            context.testGroupStarting( "all tests", 1, 1 ); // deprecated?

            TestSpec testSpec = m_config->testSpec();
            if( !testSpec.hasFilters() )
                testSpec = TestSpecParser( ITagAliasRegistry::get() ).parse( "~[.]" ).testSpec(); // All not hidden tests

            std::vector<TestCase> testCases;
            getRegistryHub().getTestCaseRegistry().getFilteredTests( testSpec, *m_config, testCases );

            int testsRunForGroup = 0;
            for( std::vector<TestCase>::const_iterator it = testCases.begin(), itEnd = testCases.end();
                    it != itEnd;
                    ++it ) {
                testsRunForGroup++;
                if( m_testsAlreadyRun.find( *it ) == m_testsAlreadyRun.end() ) {

                    if( context.aborting() )
                        break;

                    totals += context.runTest( *it );
                    m_testsAlreadyRun.insert( *it );
                }
            }
<<<<<<< HEAD
=======
            std::vector<TestCase> skippedTestCases;
            getRegistryHub().getTestCaseRegistry().getFilteredTests( testSpec, *m_config, skippedTestCases, true );
            
            for( std::vector<TestCase>::const_iterator it = skippedTestCases.begin(), itEnd = skippedTestCases.end();
                    it != itEnd;
                    ++it )
                m_reporter->skipTest( *it );

>>>>>>> 0ae75780
            context.testGroupEnded( "all tests", totals, 1, 1 );
            return totals;
        }

    private:
        void openStream() {
            // Open output file, if specified
            if( !m_config->getFilename().empty() ) {
                m_ofs.open( m_config->getFilename().c_str() );
                if( m_ofs.fail() ) {
                    std::ostringstream oss;
                    oss << "Unable to open file: '" << m_config->getFilename() << "'";
                    throw std::domain_error( oss.str() );
                }
                m_config->setStreamBuf( m_ofs.rdbuf() );
            }
        }
        void makeReporter() {
            std::string reporterName = m_config->getReporterName().empty()
                ? "console"
                : m_config->getReporterName();

            m_reporter = getRegistryHub().getReporterRegistry().create( reporterName, m_config.get() );
            if( !m_reporter ) {
                std::ostringstream oss;
                oss << "No reporter registered with name: '" << reporterName << "'";
                throw std::domain_error( oss.str() );
            }
        }

    private:
        Ptr<Config> m_config;
        std::ofstream m_ofs;
        Ptr<IStreamingReporter> m_reporter;
        std::set<TestCase> m_testsAlreadyRun;
    };

    class Session : NonCopyable {
        static bool alreadyInstantiated;

    public:

        struct OnUnusedOptions { enum DoWhat { Ignore, Fail }; };

        Session()
        : m_cli( makeCommandLineParser() ) {
            if( alreadyInstantiated ) {
                std::string msg = "Only one instance of Catch::Session can ever be used";
                Catch::cerr() << msg << std::endl;
                throw std::logic_error( msg );
            }
            alreadyInstantiated = true;
        }
        ~Session() {
            Catch::cleanUp();
        }

        void showHelp( std::string const& processName ) {
            Catch::cout() << "\nCatch v"    << libraryVersion.majorVersion << "."
                                        << libraryVersion.minorVersion << " build "
                                        << libraryVersion.buildNumber;
            if( libraryVersion.branchName != std::string( "master" ) )
                Catch::cout() << " (" << libraryVersion.branchName << " branch)";
            Catch::cout() << "\n";

            m_cli.usage( Catch::cout(), processName );
            Catch::cout() << "For more detail usage please see the project docs\n" << std::endl;
        }

        int applyCommandLine( int argc, char* const argv[], OnUnusedOptions::DoWhat unusedOptionBehaviour = OnUnusedOptions::Fail ) {
            try {
                m_cli.setThrowOnUnrecognisedTokens( unusedOptionBehaviour == OnUnusedOptions::Fail );
                m_unusedTokens = m_cli.parseInto( argc, argv, m_configData );
                if( m_configData.showHelp )
                    showHelp( m_configData.processName );
                m_config.reset();
            }
            catch( std::exception& ex ) {
                {
                    Colour colourGuard( Colour::Red );
                    Catch::cerr()   << "\nError(s) in input:\n"
                                << Text( ex.what(), TextAttributes().setIndent(2) )
                                << "\n\n";
                }
                m_cli.usage( Catch::cout(), m_configData.processName );
                return (std::numeric_limits<int>::max)();
            }
            return 0;
        }

        void useConfigData( ConfigData const& _configData ) {
            m_configData = _configData;
            m_config.reset();
        }

        int run( int argc, char* const argv[] ) {

            int returnCode = applyCommandLine( argc, argv );
            if( returnCode == 0 )
                returnCode = run();
            return returnCode;
        }

        int run() {
            if( m_configData.showHelp )
                return 0;

            try
            {
                config(); // Force config to be constructed

                std::srand( m_configData.rngSeed );

                Runner runner( m_config );

                // Handle list request
                if( Option<std::size_t> listed = list( config() ) )
                    return static_cast<int>( *listed );

                return static_cast<int>( runner.runTests().assertions.failed );
            }
            catch( std::exception& ex ) {
                Catch::cerr() << ex.what() << std::endl;
                return (std::numeric_limits<int>::max)();
            }
        }

        Clara::CommandLine<ConfigData> const& cli() const {
            return m_cli;
        }
        std::vector<Clara::Parser::Token> const& unusedTokens() const {
            return m_unusedTokens;
        }
        ConfigData& configData() {
            return m_configData;
        }
        Config& config() {
            if( !m_config )
                m_config = new Config( m_configData );
            return *m_config;
        }

    private:
        Clara::CommandLine<ConfigData> m_cli;
        std::vector<Clara::Parser::Token> m_unusedTokens;
        ConfigData m_configData;
        Ptr<Config> m_config;
    };

    bool Session::alreadyInstantiated = false;

} // end namespace Catch

#endif // TWOBLUECUBES_CATCH_RUNNER_HPP_INCLUDED<|MERGE_RESOLUTION|>--- conflicted
+++ resolved
@@ -60,8 +60,6 @@
                     m_testsAlreadyRun.insert( *it );
                 }
             }
-<<<<<<< HEAD
-=======
             std::vector<TestCase> skippedTestCases;
             getRegistryHub().getTestCaseRegistry().getFilteredTests( testSpec, *m_config, skippedTestCases, true );
             
@@ -70,7 +68,6 @@
                     ++it )
                 m_reporter->skipTest( *it );
 
->>>>>>> 0ae75780
             context.testGroupEnded( "all tests", totals, 1, 1 );
             return totals;
         }
