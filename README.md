--- conflicted
+++ resolved
@@ -1,229 +1,223 @@
-# GoldFish
-## A fast JSON and CBOR streaming library, without using memory
-
-## Why GoldFish?
-GoldFish can parse and generate very large [JSON](http://json.org) or [CBOR](http://cbor.io) documents.
-It has some similarities to a [SAX](https://en.wikipedia.org/wiki/Simple_API_for_XML) parser, but doesn't use an event driven API, instead the user of the GoldFish interface is in control.
-GoldFish intends to be the easiest and fastest JSON and CBOR streaming parser and serializer to use (even though not necessarily the fastest/easiest DOM parser/generator).
-
-## Quick tutorial
-### Converting a JSON stream to a CBOR stream
-```cpp
-#include <goldfish/json_reader.h>
-#include <goldfish/cbor_writer.h>
-
-int main()
-{
-	using namespace goldfish;
-
-	// Read the string literal as a stream and parse it as a JSON document
-	// This doesn't really do any work, the stream will be read as we parse the document
-	auto document = json::read(stream::read_string_non_owning("{\"A\":[1,2,3],\"B\":true}"));
-
-	// Generate a stream on a vector, a CBOR writer around that stream and write
-	// the JSON document to it
-	// Note that all the streams need to be flushed to ensure that there any potentially
-	// buffered data is serialized.
-	auto cbor_document = cbor::create_writer(stream::vector_writer{}).write(document);
-	assert(cbor_document == std::vector<byte>{
-		0xbf,                    // start map
-		0x61,0x41,               // key: "A"
-		0x9f,0x01,0x02,0x03,0xff,// value : [1, 2, 3]
-		0x61,0x42,               // key : "B"
-		0xf5,                    // value : true
-		0xff                     // end map
-	});
-}
-```
-
-### Parsing a JSON document with a schema
-SAX parsers are notoriously more complicated to use than DOM parser. The order of the fields in a JSON object matters for a SAX parser.
-Defining a schema (which is simply an ordering of the expected key names in the object) helps keep the code simple.
-Note that the example below is O(1) in memory (meaning the amount of memory used does not depend on the size of the document)
-
-```cpp
-#include <goldfish/json_reader.h>
-
-int main()
-{
-	using namespace goldfish;
-
-<<<<<<< HEAD
-	static const schema s{ "a", "b", "c" };
-	auto document = apply_schema(json::read(stream::read_string_non_owning("{\"a\":1,\"c\":3.0}")).as_map(), s);
-
-=======
-	auto document = json::read(stream::read_string_literal("{\"a\":1,\"c\":3.0}")).as_map("a", "b", "c");
->>>>>>> b428675d
-	assert(document.read_value("a")->as_uint() == 1);
-	assert(document.read_value("b") == nullopt);
-	assert(document.read_value("c")->as_double() == 3.0);
-	seek_to_end(document);
-}
-```
-
-How about a more complicated example. Note again that this program doesn't allocate memory to parse the document and could run on very large documents backed by file (using `stream::file_reader`) or other type of stream even on resource constrained machines.
-
-```cpp
-#include <goldfish/json_reader.h>
-#include <iostream>
-
-int main()
-{
-	using namespace goldfish;
-
-	auto document = json::read(stream::read_string_literal(
-		R"([
-			{"name":"Alice","friends":["Bob","Charlie"]},
-			{"name":"Bob","friends":["Alice"]}
-		])")).as_array();
-
-	while (auto entry_document = document.read())
-	{
-		auto entry = entry_document->as_map("name", "friends");
-		std::cout << entry.read_value("name").value().as_string() << " has the following friends: ";
-
-		auto friends = entry.read_value("friends").value().as_array();
-		while (auto friend_name = friends.read())
-			std::cout << friend_name->as_string() << " ";
-
-		std::cout << "\n";
-		seek_to_end(entry);
-	}
-
-	/*
-	This program outputs:
-		Alice has the following friends: Bob Charlie
-		Bob has the following friends: Alice
-	*/
-}
-```
-
-### Generating a JSON or CBOR document
-You can get a JSON or CBOR writer by calling json::create_writer or cbor::create_writer on an output stream.
-
-```cpp
-#include <goldfish/json_writer.h>
-
-int main()
-{
-	using namespace goldfish;
-	
-	auto map = json::create_writer(stream::string_writer{}).start_map();
-	map.write("A", 1);
-	map.write("B", "text");
-	map.write("C", stream::read_string_literal("Hello world!"));
-
-	// Streams are serialized as binary 64 data in JSON
-	test(map.flush() == "{\"A\":1,\"B\":\"text\",\"C\":\"SGVsbG8gd29ybGQh\"}");
-}
-```
-
-Note how similar the code is to generate a CBOR document. The only change is the creation of the writer (cbor::create_writer instead of json::create_writer) and the type of output_stream (vector<byte> is better suited to storing the binary data than std::string).
-CBOR leads to some significant reduction in document size (the document above is 41 bytes in JSON but only 27 in CBOR format). Because CBOR supports binary data natively, there is also performance benefits (no need to encode the data in base64).
-
-```cpp
-#include <goldfish/cbor_writer.h>
-
-int main()
-{
-	using namespace goldfish;
-
-	auto map = cbor::create_writer(stream::vector_writer{}).start_map();
-	map.write("A", 1);
-	map.write("B", "text");
-	map.write("C", stream::read_string_literal("Hello world!"));
-
-	test(map.flush() == std::vector<byte>{
-		0xbf,                               // start map marker
-		0x61,0x41,                          // key: "A"
-		0x01,                               // value : uint 1
-		0x61,0x42,                          // key : "B"
-		0x64,0x74,0x65,0x78,0x74,           // value : "text"
-		0x61,0x43,                          // key : "C"
-		0x4c,0x48,0x65,0x6c,0x6c,0x6f,0x20,
-		0x77,0x6f,0x72,0x6c,0x64,0x21,      // value : binary blob "Hello world!"
-		0xff                                // end of map
-	});
-}
-```
-
-## Documentation
-### Streams
-Goldfish parses documents from read streams and serializes documents to write streams.
-
-Goldfish comes with a few readers: a reader over an in memory buffer (see `stream::read_buffer_ref`) or over a file (see `stream::file_reader`). It also provides a buffering (see `stream::buffer`). You might find yourself in a position where you want to implement your own stream, for example, as a network stream on top of your favorite network library.
-Not to worry, the interface for a read stream is fairly straightforward, with a single read_buffer API:
-```cpp
-struct read_stream
-{
-	// Copies some bytes from the stream to the "buffer"
-	// Returns the number of bytes copied.
-	// If the API returns something else than buffer.size(), the end of stream was reached.
-	// read_buffer can still be called after the end is reached, in that case it returns 0
-	//
-	// buffer_ref is an object that contains a pointer to the buffer (buffer.data() is the pointer)
-	// as well as the number of bytes in the buffer (buffer.size())
-	size_t read_buffer(buffer_ref buffer);
-}
-```
-
-Write streams have the following interface:
-```cpp
-struct write_stream
-{
-	// Write some data to the stream
-	void write_buffer(const_buffer_ref data);
-
-	// Finish writing to the stream
-	// This API must be called once the end of stream is reached
-	// It may return some data. For example, a vector_writer returns/
-	// the data written to the stream (in the form of an std::vector<byte>)
-	auto flush();
-}
-```
-
-There are a few helper APIs that you can use to ease the consumption of streams:
-```cpp
-// Seek forward in the stream up to cb bytes
-// This API returns the number of bytes skipped from the stream, which can be less
-// than cb if the end of the stream is reached
-// It is implemented in terms of read_buffer, unless the reader_stream has a seek
-//  method on it (in which case that method is used)
-uint64_t stream::seek(reader_stream&, uint64_t cb);
-
-// Read the entire stream in memory
-std::vector<byte> stream::read_all(reader_stream&);
-std::string stream::read_all_as_string(reader_stream&);
-
-// Read an object of type T from the stream
-// The object must be a POD
-// This API is implemented in terms of read_buffer, unless the reader_stream has a
-// read method on it (in which case that method is used)
-// If the end of stream is reached before sizeof(T) bytes could be read, this method
-// throws unexpected_end_of_stream
-template <class T> T stream::read(reader_stream&);
-
-// Write an object of type T to the stream
-// The object must be a POD
-// This API is implemented in terms of write_buffer, unless the writer_stream has a
-// write method on it (in which case that method is used)
-template <class T> void stream::write(writer_stream&, const T&);
-```
-
-Here is the exhaustive list of readers provided by the library:
-* `stream::ref_reader<reader_stream>` (created using `stream::ref(reader_stream&)`): copyable stream that stores a non owning reference to an existing stream
-* `stream::const_buffer_ref_reader` (created using `stream::read_buffer_ref` or `stream::read_string_non_owning`): a stream that reads a buffer, without owning that buffer
-* `stream::base64_reader<reader_stream>` (created using `stream::decode_base64(reader_stream)`): convert a base64 stream into a binary stream
-* `stream::buffered_reader<N, reader_stream>` (created using `stream::buffer<N>(reader_stream)`): add an N byte buffer to the reader_stream
-* `stream::file_reader`: a reader stream on a file
-
-Note that those streams can be composed. For example, `stream::decode_base64(stream::buffer<8192>(stream::file_reader("foo.txt")))` opens the file "foo.txt", buffers that stream using an 8kB buffer and decodes the content of the file assuming it is base64 encoded.
-
-Here is the list of writers provided by the library:
-* `stream::ref_writer<writer_stream>` (created using `stream::ref(writer_stream&)`): copyable stream that stores a non owning reference to an existing stream
-* `stream::vector_writer`: stores the data in memory, in an std::vector<byte>
-* `stream::string_writer`: stores the data in memory, in an std::string
-* `stream::base64_writer<writer_stream>` (created using `stream::encode_base64_to(writer_stream)`): data written to that stream is base64 encoded before being written to the writer_stream
-* `stream::buffered_writer<N, writer_stream>` (created using `stream::buffer<N>(writer_stream)`): add an N byte buffer to the writer_stream
-* `stream::file_writer`: a writer stream on a file
+# GoldFish
+## A fast JSON and CBOR streaming library, without using memory
+
+## Why GoldFish?
+GoldFish can parse and generate very large [JSON](http://json.org) or [CBOR](http://cbor.io) documents.
+It has some similarities to a [SAX](https://en.wikipedia.org/wiki/Simple_API_for_XML) parser, but doesn't use an event driven API, instead the user of the GoldFish interface is in control.
+GoldFish intends to be the easiest and fastest JSON and CBOR streaming parser and serializer to use (even though not necessarily the fastest/easiest DOM parser/generator).
+
+## Quick tutorial
+### Converting a JSON stream to a CBOR stream
+```cpp
+#include <goldfish/json_reader.h>
+#include <goldfish/cbor_writer.h>
+
+int main()
+{
+	using namespace goldfish;
+
+	// Read the string literal as a stream and parse it as a JSON document
+	// This doesn't really do any work, the stream will be read as we parse the document
+	auto document = json::read(stream::read_string_non_owning("{\"A\":[1,2,3],\"B\":true}"));
+
+	// Generate a stream on a vector, a CBOR writer around that stream and write
+	// the JSON document to it
+	// Note that all the streams need to be flushed to ensure that there any potentially
+	// buffered data is serialized.
+	auto cbor_document = cbor::create_writer(stream::vector_writer{}).write(document);
+	assert(cbor_document == std::vector<byte>{
+		0xbf,                    // start map
+		0x61,0x41,               // key: "A"
+		0x9f,0x01,0x02,0x03,0xff,// value : [1, 2, 3]
+		0x61,0x42,               // key : "B"
+		0xf5,                    // value : true
+		0xff                     // end map
+	});
+}
+```
+
+### Parsing a JSON document with a schema
+SAX parsers are notoriously more complicated to use than DOM parser. The order of the fields in a JSON object matters for a SAX parser.
+Defining a schema (which is simply an ordering of the expected key names in the object) helps keep the code simple.
+Note that the example below is O(1) in memory (meaning the amount of memory used does not depend on the size of the document)
+
+```cpp
+#include <goldfish/json_reader.h>
+
+int main()
+{
+	using namespace goldfish;
+
+	auto document = json::read(stream::read_string_literal("{\"a\":1,\"c\":3.0}")).as_map("a", "b", "c");
+	assert(document.read_value("a")->as_uint() == 1);
+	assert(document.read_value("b") == nullopt);
+	assert(document.read_value("c")->as_double() == 3.0);
+	seek_to_end(document);
+}
+```
+
+How about a more complicated example. Note again that this program doesn't allocate memory to parse the document and could run on very large documents backed by file (using `stream::file_reader`) or other type of stream even on resource constrained machines.
+
+```cpp
+#include <goldfish/json_reader.h>
+#include <iostream>
+
+int main()
+{
+	using namespace goldfish;
+
+	auto document = json::read(stream::read_string_literal(
+		R"([
+			{"name":"Alice","friends":["Bob","Charlie"]},
+			{"name":"Bob","friends":["Alice"]}
+		])")).as_array();
+
+	while (auto entry_document = document.read())
+	{
+		auto entry = entry_document->as_map("name", "friends");
+		std::cout << entry.read_value("name").value().as_string() << " has the following friends: ";
+
+		auto friends = entry.read_value("friends").value().as_array();
+		while (auto friend_name = friends.read())
+			std::cout << friend_name->as_string() << " ";
+
+		std::cout << "\n";
+		seek_to_end(entry);
+	}
+
+	/*
+	This program outputs:
+		Alice has the following friends: Bob Charlie
+		Bob has the following friends: Alice
+	*/
+}
+```
+
+### Generating a JSON or CBOR document
+You can get a JSON or CBOR writer by calling json::create_writer or cbor::create_writer on an output stream.
+
+```cpp
+#include <goldfish/json_writer.h>
+
+int main()
+{
+	using namespace goldfish;
+	
+	auto map = json::create_writer(stream::string_writer{}).start_map();
+	map.write("A", 1);
+	map.write("B", "text");
+	map.write("C", stream::read_string_literal("Hello world!"));
+
+	// Streams are serialized as binary 64 data in JSON
+	test(map.flush() == "{\"A\":1,\"B\":\"text\",\"C\":\"SGVsbG8gd29ybGQh\"}");
+}
+```
+
+Note how similar the code is to generate a CBOR document. The only change is the creation of the writer (cbor::create_writer instead of json::create_writer) and the type of output_stream (vector<byte> is better suited to storing the binary data than std::string).
+CBOR leads to some significant reduction in document size (the document above is 41 bytes in JSON but only 27 in CBOR format). Because CBOR supports binary data natively, there is also performance benefits (no need to encode the data in base64).
+
+```cpp
+#include <goldfish/cbor_writer.h>
+
+int main()
+{
+	using namespace goldfish;
+
+	auto map = cbor::create_writer(stream::vector_writer{}).start_map();
+	map.write("A", 1);
+	map.write("B", "text");
+	map.write("C", stream::read_string_literal("Hello world!"));
+
+	test(map.flush() == std::vector<byte>{
+		0xbf,                               // start map marker
+		0x61,0x41,                          // key: "A"
+		0x01,                               // value : uint 1
+		0x61,0x42,                          // key : "B"
+		0x64,0x74,0x65,0x78,0x74,           // value : "text"
+		0x61,0x43,                          // key : "C"
+		0x4c,0x48,0x65,0x6c,0x6c,0x6f,0x20,
+		0x77,0x6f,0x72,0x6c,0x64,0x21,      // value : binary blob "Hello world!"
+		0xff                                // end of map
+	});
+}
+```
+
+## Documentation
+### Streams
+Goldfish parses documents from read streams and serializes documents to write streams.
+
+Goldfish comes with a few readers: a reader over an in memory buffer (see `stream::read_buffer_ref`) or over a file (see `stream::file_reader`). It also provides a buffering (see `stream::buffer`). You might find yourself in a position where you want to implement your own stream, for example, as a network stream on top of your favorite network library.
+Not to worry, the interface for a read stream is fairly straightforward, with a single read_buffer API:
+```cpp
+struct read_stream
+{
+	// Copies some bytes from the stream to the "buffer"
+	// Returns the number of bytes copied.
+	// If the API returns something else than buffer.size(), the end of stream was reached.
+	// read_buffer can still be called after the end is reached, in that case it returns 0
+	//
+	// buffer_ref is an object that contains a pointer to the buffer (buffer.data() is the pointer)
+	// as well as the number of bytes in the buffer (buffer.size())
+	size_t read_buffer(buffer_ref buffer);
+}
+```
+
+Write streams have the following interface:
+```cpp
+struct write_stream
+{
+	// Write some data to the stream
+	void write_buffer(const_buffer_ref data);
+
+	// Finish writing to the stream
+	// This API must be called once the end of stream is reached
+	// It may return some data. For example, a vector_writer returns/
+	// the data written to the stream (in the form of an std::vector<byte>)
+	auto flush();
+}
+```
+
+There are a few helper APIs that you can use to ease the consumption of streams:
+```cpp
+// Seek forward in the stream up to cb bytes
+// This API returns the number of bytes skipped from the stream, which can be less
+// than cb if the end of the stream is reached
+// It is implemented in terms of read_buffer, unless the reader_stream has a seek
+//  method on it (in which case that method is used)
+uint64_t stream::seek(reader_stream&, uint64_t cb);
+
+// Read the entire stream in memory
+std::vector<byte> stream::read_all(reader_stream&);
+std::string stream::read_all_as_string(reader_stream&);
+
+// Read an object of type T from the stream
+// The object must be a POD
+// This API is implemented in terms of read_buffer, unless the reader_stream has a
+// read method on it (in which case that method is used)
+// If the end of stream is reached before sizeof(T) bytes could be read, this method
+// throws unexpected_end_of_stream
+template <class T> T stream::read(reader_stream&);
+
+// Write an object of type T to the stream
+// The object must be a POD
+// This API is implemented in terms of write_buffer, unless the writer_stream has a
+// write method on it (in which case that method is used)
+template <class T> void stream::write(writer_stream&, const T&);
+```
+
+Here is the exhaustive list of readers provided by the library:
+* `stream::ref_reader<reader_stream>` (created using `stream::ref(reader_stream&)`): copyable stream that stores a non owning reference to an existing stream
+* `stream::const_buffer_ref_reader` (created using `stream::read_buffer_ref` or `stream::read_string_non_owning`): a stream that reads a buffer, without owning that buffer
+* `stream::base64_reader<reader_stream>` (created using `stream::decode_base64(reader_stream)`): convert a base64 stream into a binary stream
+* `stream::buffered_reader<N, reader_stream>` (created using `stream::buffer<N>(reader_stream)`): add an N byte buffer to the reader_stream
+* `stream::file_reader`: a reader stream on a file
+
+Note that those streams can be composed. For example, `stream::decode_base64(stream::buffer<8192>(stream::file_reader("foo.txt")))` opens the file "foo.txt", buffers that stream using an 8kB buffer and decodes the content of the file assuming it is base64 encoded.
+
+Here is the list of writers provided by the library:
+* `stream::ref_writer<writer_stream>` (created using `stream::ref(writer_stream&)`): copyable stream that stores a non owning reference to an existing stream
+* `stream::vector_writer`: stores the data in memory, in an std::vector<byte>
+* `stream::string_writer`: stores the data in memory, in an std::string
+* `stream::base64_writer<writer_stream>` (created using `stream::encode_base64_to(writer_stream)`): data written to that stream is base64 encoded before being written to the writer_stream
+* `stream::buffered_writer<N, writer_stream>` (created using `stream::buffer<N>(writer_stream)`): add an N byte buffer to the writer_stream
+* `stream::file_writer`: a writer stream on a file