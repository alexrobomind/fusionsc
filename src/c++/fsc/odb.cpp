--- conflicted
+++ resolved
@@ -1646,12 +1646,6 @@
 			it = ic.import(clt);
 			
 			KJ_IF_MAYBE(pImported, it.entry) {
-<<<<<<< HEAD
-				auto accNew = (**pImported).open();
-				if(accNew -> isUnresolved()) {
-					accNew -> getUnresolved().setPreviousValue(acc -> getFile());
-				}
-=======
 				{
 					auto acc2 = (**pImported).open();
 					
@@ -1659,8 +1653,6 @@
 						acc2 -> getUnresolved().setPreviousValue(acc -> getFile());
 					}
 				}
-				(**pImported).open() -> getUnresolved().setPreviousValue(acc -> getFile());
->>>>>>> 6e8ff49d
 				acc -> setFile(object -> getDb().wrap(mv(*pImported)));
 			} else {
 				acc -> setFile(nullptr);
@@ -1802,8 +1794,6 @@
 				db.incRefcount(id);
 				db.updateFolderEntry(parentFolder -> id, filename.asPtr(), id);
 				
-<<<<<<< HEAD
-=======
 				auto wrapped = db.wrap((**pEntry).addRef());
 				
 				// If we have a previous object, register it in the unitialized object
@@ -1814,7 +1804,6 @@
 					}
 				}
 				
->>>>>>> 6e8ff49d
 				// Export saved object to result
 				db.exportStoredObject(db.wrap((**pEntry).addRef()), ctx.initResults());
 			} else {
