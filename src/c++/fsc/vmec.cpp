#include "vmec.h"

#include "common.h"
#include "tensor.h"
#include "data.h"

#include "hdf5.h"

#include <kj/filesystem.h>

namespace fsc {

namespace {

// Helper functions to create VMEC input files

kj::StringPtr fBool(bool val) {
	return val ? "T" : "F";
}

template<typename L>
kj::StringTree fArray(L&& l) {
	auto builder = kj::heapArrayBuilder<kj::StringTree>(l.size());
	
	for(auto el : l) {
		builder.add(kj::strTree(el));
	}
	
	return kj::StringTree(builder.finish(), " ");
}

kj::StringPtr decodeSplineType(VmecProfile::SplineType type) {
	switch(type) {
		case VmecProfile::SplineType::AKIMA: return "Akima_spline";
		case VmecProfile::SplineType::CUBIC: return "cubic_spline";
	}
	
	KJ_FAIL_REQUIRE("Unknown spline type", type);
}

void validateProfile(VmecProfile::Reader p) {
	if(p.isSpline()) {
		auto s = p.getSpline();
		
		KJ_REQUIRE(s.getLocations().size() == s.getValues().size(), "Spline profile has mismatch between support points and values");
		
		if(s.getType() == VmecProfile::SplineType::AKIMA) {
			KJ_REQUIRE(s.getValues().size() >= 3, "Akima splines need at least 3 support points");
		} else if(s.getType() == VmecProfile::SplineType::CUBIC) {
			KJ_REQUIRE(s.getValues().size() >= 4, "Cubic splines need at least 4 support points");
		}
	}
}

kj::StringTree makeCurrentProfile(VmecProfile::Reader cp) {	
	validateProfile(cp);
	
	if(cp.isPowerSeries()) {
		return kj::strTree(
			"PCURR_TYPE = 'power_series_I'\n"
			"AC = ", fArray(cp.getPowerSeries()), "\n"
		);
	} else if(cp.isSpline()) {
		auto s = cp.getSpline();
		
		return kj::strTree(
			"PCURR_TYPE = '", decodeSplineType(s.getType()), "_I'\n"
			"ac_aux_s = ", fArray(s.getLocations()), "\n"
			"ac_aux_f = ", fArray(s.getValues()), "\n"
		);
	} else if(cp.isTwoPower()) {
		auto tp = cp.getTwoPower();
		
		return kj::strTree(
			"PCURR_TYPE = 'two_power'\n"
			"AC = ", tp.getBase(), " ", tp.getInner(), " ", tp.getOuter(), "\n"
		);
	}
	
	KJ_FAIL_REQUIRE("Unknown profile type", cp);
}

kj::StringTree makeCurrentDensityProfile(VmecProfile::Reader cp) {
	validateProfile(cp);
	
	if(cp.isPowerSeries()) {
		return kj::strTree(
			"PCURR_TYPE = 'power_series_I'\n"
			"AC = ", fArray(cp.getPowerSeries()), "\n"
		);
	} else if(cp.isSpline()) {
		auto s = cp.getSpline();
		
		return kj::strTree(
			"PCURR_TYPE = '", decodeSplineType(s.getType()), "_I'\n"
			"ac_aux_s = ", fArray(s.getLocations()), "\n"
			"ac_aux_f = ", fArray(s.getValues()), "\n"
		);
	} else if(cp.isTwoPower()) {
		auto tp = cp.getTwoPower();
		
		return kj::strTree(
			"PCURR_TYPE = 'two_power'\n"
			"AC = ", tp.getBase(), " ", tp.getInner(), " ", tp.getOuter(), "\n"
		);
	}
	
	KJ_FAIL_REQUIRE("Unknown profile type", cp);
}

kj::StringTree makeIotaProfile(VmecProfile::Reader cp) {	
	validateProfile(cp);
	
	if(cp.isPowerSeries()) {
		return kj::strTree(
			"PIOTA_TYPE = 'power_series'\n"
			"AI = ", fArray(cp.getPowerSeries()), "\n"
		);
	} else if(cp.isSpline()) {
		auto s = cp.getSpline();
		
		return kj::strTree(
			"PIOTA_TYPE = '", decodeSplineType(s.getType()), "'\n"
			"ai_aux_s = ", fArray(s.getLocations()), "\n"
			"ai_aux_f = ", fArray(s.getValues()), "\n"
		);
	}
	
	KJ_FAIL_REQUIRE("Unknown profile type", cp);
}

kj::StringTree makeMassProfile(VmecProfile::Reader mp) {
	validateProfile(mp);
	
	if(mp.isPowerSeries()) {
		return kj::strTree(
			"PMASS_TYPE = 'power_series'\n"
			"AM = ", fArray(mp.getPowerSeries()), "\n"
		);
	} else if(mp.isSpline()) {
		auto s = mp.getSpline();
		
		return kj::strTree(
			"PMASS_TYPE = '", decodeSplineType(s.getType()), "'\n"
			"am_aux_s = ", fArray(s.getLocations()), "\n"
			"am_aux_f = ", fArray(s.getValues()), "\n"
		);
	} else if(mp.isTwoPower()) {
		auto tp = mp.getTwoPower();
		
		return kj::strTree(
			"PMASS_TYPE = 'two_power'\n"
			"AM = ", tp.getBase(), " ", tp.getInner(), " ", tp.getOuter(), "\n"
		);
	}
	
	KJ_FAIL_REQUIRE("Unknown profile type", mp);
}

kj::StringTree makeCurrentOrDensityProfile(VmecRequest::Iota::FromCurrent::Reader in) {
	if(in.isCurrentProfile()) {
		return makeCurrentProfile(in.getCurrentProfile());
	}
	
	if(in.isCurrentDensityProfile()) {
		return makeCurrentDensityProfile(in.getCurrentDensityProfile());
	}
	
	KJ_FAIL_REQUIRE("Unknown current interpretation, only current or current density supported", in);
}

void validateSurfaces(VmecSurfaces::Reader in) {
	auto nTor = in.getNTor();
	auto mPol = in.getMPol();
	
	auto nSurf = in.getRCos().getShape()[0];
	KJ_REQUIRE(nSurf >= 1);
	
	validateTensor(in.getRCos(), {nSurf, 2 * nTor + 1, mPol + 1});
	validateTensor(in.getZSin(), {nSurf, 2 * nTor + 1, mPol + 1});
	
	if(in.isNonSymmetric()) {
		validateTensor(in.getNonSymmetric().getRSin(), {nSurf, 2 * nTor + 1, mPol + 1});
		validateTensor(in.getNonSymmetric().getZCos(), {nSurf, 2 * nTor + 1, mPol + 1});
	}
}

kj::StringTree makeAxisData(VmecSurfaces::Reader in) {
	validateSurfaces(in);
	
	auto nTor = in.getNTor();
	auto mPol = in.getMPol();
	
	// Symmetric axis coefficients
	Tensor<double, 3> rCos;
	Tensor<double, 3> zSin;
	readTensor(in.getRCos(), rCos);
	readTensor(in.getZSin(), zSin);
	
	kj::StringTree result;
	auto rAxisCC = kj::heapArrayBuilder<double>(nTor);
	auto zAxisCS = kj::heapArrayBuilder<double>(nTor);
	
	for(auto iTor : kj::range(0, nTor)) {
		rAxisCC.add(rCos(0, iTor, 0));
		zAxisCS.add(zSin(0, iTor, 0));
	}
	
	result = kj::strTree(
		"\n",
		"! --- Magnetic axis ---\n",
		"RAXIS_CC = ", fArray(rAxisCC.finish()), "\n"
		"ZAXIS_CS = ", fArray(zAxisCS.finish()), "\n"
	);
	
	if(in.isNonSymmetric()) {
		Tensor<double, 3> rSin;
		Tensor<double, 3> zCos;
		readTensor(in.getNonSymmetric().getRSin(), rSin);
		readTensor(in.getNonSymmetric().getZCos(), zCos);
	
		auto rAxisCS = kj::heapArrayBuilder<double>(nTor);
		auto zAxisCC = kj::heapArrayBuilder<double>(nTor);
		for(auto iTor : kj::range(0, nTor)) {
			rAxisCS.add(rCos(0, iTor, 0));
			zAxisCC.add(zSin(0, iTor, 0));
		}
		
		result = kj::strTree(
			mv(result),
			"RAXIS_CS = ", fArray(rAxisCS.finish()), "\n"
			"ZAXIS_CC = ", fArray(zAxisCC.finish()), "\n"
		);
	}
	
	return result;
}

kj::StringTree makeBoundaryData(VmecSurfaces::Reader in) {
	validateSurfaces(in);
	
	auto nTor = in.getNTor();
	auto mPol = in.getMPol();
	
	// Symmetric axis coefficients
	Tensor<double, 3> rCos;
	Tensor<double, 3> zSin;
	readTensor(in.getRCos(), rCos);
	readTensor(in.getZSin(), zSin);
	
	auto iMax = rCos.dimension(2) - 1;
	
	kj::StringTree result;
	
	result = kj::strTree(
		mv(result), "\n",
		"! --- Symmetric flux surface coefficients --- \n"
	);
	
	for(auto iTorUnsigned : kj::range(0, 2 * nTor + 1)) {
		int64_t iTorSigned = iTorUnsigned;
		if(iTorSigned > nTor)
			iTorSigned -= 2 * nTor + 1;
	
		result = kj::strTree(
			mv(result),
			"! n = ", iTorSigned, "\n"
		);
		for(auto jPol : kj::range(0, mPol + 1)) {
			if(jPol == 0 && iTorSigned < 0) {
				KJ_REQUIRE(rCos(jPol, iTorUnsigned, iMax) == 0, "n<1, m=0 components must be 0", jPol, iTorSigned);
				KJ_REQUIRE(zSin(jPol, iTorUnsigned, iMax) == 0, "n<1, m=0 components must be 0", jPol, iTorSigned);
				continue;
			}
			
			result = kj::strTree(
				mv(result),
				"RBC(", iTorSigned, ", ", jPol, ") = ", rCos(jPol, iTorUnsigned, iMax), "  "
				"ZBS(", iTorSigned, ", ", jPol, ") = ", zSin(jPol, iTorUnsigned, iMax), "\n"
			);
		}
	}
	
	if(in.isNonSymmetric()) {
		Tensor<double, 3> rSin;
		Tensor<double, 3> zCos;
		readTensor(in.getNonSymmetric().getRSin(), rSin);
		readTensor(in.getNonSymmetric().getZCos(), zCos);
	
		result = kj::strTree(
			mv(result),
			"! --- Antisymmetric flux surface coefficients --- \n"
		);
	
		for(auto iTorUnsigned : kj::range(0, 2 * nTor + 1)) {
			int64_t iTorSigned = iTorUnsigned;
			if(iTorSigned > nTor)
				iTorUnsigned -= 2 * nTor + 1;
			
			result = kj::strTree(
				mv(result),
				"! n = ", iTorSigned, "\n"
			);
			for(auto jPol : kj::range(0, mPol + 1)) {
				if(jPol == 0 && iTorSigned < 0) {
					KJ_REQUIRE(rSin(jPol, iTorUnsigned, iMax) == 0, "n<1, m=0 components must be 0", jPol, iTorSigned);
					KJ_REQUIRE(zCos(jPol, iTorUnsigned, iMax) == 0, "n<1, m=0 components must be 0", jPol, iTorSigned);
					continue;
				}
				
				result = kj::strTree(
					mv(result),
					"RBZ(", jPol, ", ", iTorSigned, ") = ", rSin(jPol, iTorUnsigned, iMax), "  "
					"ZBC(", jPol, ", ", iTorSigned, ") = ", zCos(jPol, iTorUnsigned, iMax), "\n"
				);
			}
		}
	}
	
	return result;
}

struct VmecRun {
	Own<JobDir> workDir;
	VmecRequest::Reader in;
	VmecResponse::Builder out;
	
	VmecRun(VmecRequest::Reader in, VmecResponse::Builder out, Own<JobDir> d) :
		workDir(mv(d)),
		in(in), out(out)
	{}
	
	Promise<void> run(JobLauncher& launcher) {
		auto mgridPath = workDir -> absPath.append("vacField.nc");
		KJ_DBG(mgridPath);
		
		Promise<void> prepareInput = READY_NOW;
		
		if(in.isFreeBoundary()) {	
			// Write the mgrid file
			prepareInput = writeMGridFile(mgridPath, in.getFreeBoundary().getVacuumField());
		}
		
		// Prepare the VMEC input file
		auto inputFile = workDir -> dir -> openFile(kj::Path("input.inputFile"), kj::WriteMode::CREATE);
		
		auto inputString = generateVmecInput(in, mgridPath);
		inputFile -> writeAll(inputString);
		out.setInputFile(inputString);
		
		return prepareInput.then([this, &launcher]() {
			// Launch the VMEC code
			JobRequest req;
			req.command = kj::str("xvmec2000");
			req.setArguments({"inputFile"});
			req.workDir = workDir -> absPath.clone();
			
			auto job = launcher.launch(mv(req));
			
			// Extract output streams		
			auto streams = job.attachRequest().sendForPipeline();
			
			auto readStdout = streams.getStdout().readAllStringRequest().send()
			.then([this](auto resp) mutable {
				out.setStdout(resp.getText());
			});
			
			auto readStderr = streams.getStderr().readAllStringRequest().send()
			.then([this](auto resp) mutable {
				out.setStderr(resp.getText());
			});
			
			// Wait for job to finish
			auto actualJob = job.whenCompletedRequest().send()
			.then(
				// Success
				[this](auto wcResponse) {
					Temporary<VmecResult> tmp;
					
					auto& ds = getActiveThread().dataService();
					
					// Read in wout.nc
<<<<<<< HEAD
					auto woutNcRaw = workDir -> dir -> openFile(kj::Path("wout_inputFile.nc")) -> readAllBytes();
					tmp.setWoutNc(ds.publish(woutNcRaw));
					
					// Publish results into response struct
					out.getResult().setOk(ds.publish(mv(tmp)));
=======
					out.getResult.setOk(
						getActiveDataService.publishFile(
							workDir -> dir -> openFile(kj::Path("wout_inputFile.nc")),
							true // make copy
						)
					);
>>>>>>> a1f69a3e
					
					// TODO: Parse file
					KJ_LOG(WARNING, "Incomplete code: No parsing of VMEC result");
				}
			)
			.catch_(
				// Failure
				[this](kj::Exception&& e) {
					out.getResult().setFailed(kj::str("VMEC run failed - ", e));
				} 
			);
			
			auto pBuilder = kj::heapArrayBuilder<Promise<void>>(3);
			pBuilder.add(mv(actualJob));
			pBuilder.add(mv(readStdout));
			pBuilder.add(mv(readStderr));
			return kj::joinPromises(pBuilder.finish());
		});
	}
	
	
};

struct VmecDriverImpl : public VmecDriver::Server {
	Own<JobLauncher> launcher;
	
	VmecDriverImpl(Own<JobLauncher> l) :
		launcher(mv(l))
	{}
	
	Promise<void> run(RunContext ctx) {
		auto run = heapHeld<VmecRun>(ctx.getParams(), ctx.initResults(), launcher -> createDir());
		
		// Wrap inside evalLater so that we don't get the bogus "unwind across heapHeld" warning
		// when the inner part throws.
		return kj::evalLater([this, run]() mutable {
			return run -> run(*launcher);
		})
		.attach(run.x());
	}
};

}

//! Generates the input file for a VMEC request
kj::String generateVmecInput(VmecRequest::Reader request, kj::PathPtr mgridFile) {
	auto sp = request.getStartingPoint();
	auto iota = request.getIota();
	auto runParams = request.getRunParams();
	
	KJ_REQUIRE(request.getPhiEdge() != 0, "phiEdge must be provided");
	KJ_REQUIRE(request.getNTor() != 0, "Maximum toroidal Fourier number must be provided");
	KJ_REQUIRE(request.getMPol() != 0, "Maximum poloidal Fourier number must be provided ");
	
	KJ_REQUIRE(request.getMPol() >= request.getStartingPoint().getMPol(), "Run data must be able to house all input poloidal modes");
	KJ_REQUIRE(request.getNTor() >= request.getStartingPoint().getNTor(), "Run data must be able to house all input toroidal modes");
	
	// Compute reasonable defaults for grid
	uint32_t nGridTor = runParams.getNGridToroidal();
	if(nGridTor == 0) {
		if(request.isFreeBoundary()) {
			nGridTor = request.getFreeBoundary().getVacuumField().getGrid().getNPhi();
		} else {
			nGridTor = 2 * request.getNTor() + 4;
		}
	}
	
	uint32_t nGridPol = runParams.getNGridToroidal();
	uint32_t nGridPolMin = 2 * (request.getMPol() + 1) + 6;
	
	if(nGridPol == 0)
		nGridPol = nGridPolMin;
	
	KJ_REQUIRE(nGridPol >= nGridPolMin, "Poloidal grid resolution to small");
	
	kj::StringTree result = kj::strTree(
		"! --- Fixed settings ---\n"
		"LOLDOUT = F\n"
		"LWOUTTXT = T\n"
		"LDIAGNO = F\n"
		"LFULL3D1OUT = F\n"
		"LGIVEUP = F\n"
		"FGIVEUP = 30.\n"
		"MAX_MAIN_ITERATIONS = 2\n"
		"TCON0 = 2.\n"
		"BLOAT = 1.\n"
		"\n"
		
		"! --- General settings ---\n"
		"LFREEB = ", fBool(request.isFreeBoundary()), " ! Whether to use a free boundary run\n"
		"DELT = ", runParams.getTimeStep(), " ! Blend factor between runs\n"
		"NTOR = ", request.getNTor(), "\n"
		"MPOL = ", request.getMPol() + 1, "\n"
		"NFP = ", sp.getPeriod(), "\n"
		"NTHETA = ", nGridPol, "\n"
		"NZETA = ", nGridTor, "\n"
		"NS_ARRAY = ", fArray(runParams.getNGridRadial()), "\n"
		"NITER = ", runParams.getMaxIterationsPerSequence(), "\n"
		"NSTEP = ", runParams.getConvergenceSteps(), "\n"
		"NVACSKIP = ", runParams.getVacuumCalcSteps(), "\n"
		"FTOL_ARRAY = ", fArray(runParams.getForceToleranceLevels()), "\n"
		"PHIEDGE = ", request.getPhiEdge(), "\n"
		"\n"
		
		"! --- Mass / pressure profile ---\n",
		"GAMMA = ", request.getGamma(), "\n",
		makeMassProfile(request.getMassProfile()),
		
		makeAxisData(request.getStartingPoint()),
		makeBoundaryData(request.getStartingPoint())
	);
	
	if(iota.isIotaProfile()) {
		result = kj::strTree(
			mv(result), "\n",
			"! --- Iota profile ---\n",
			"NCURR = 0\n",
			makeIotaProfile(iota.getIotaProfile())
		);
	} else if(iota.isFromCurrent()) {
		auto fromC = iota.getFromCurrent();
		result = kj::strTree(
			mv(result), "\n",
			"! --- Current profile ---\n",
			"NCURR = 1\n"
			"CURTOR = ", fromC.getTotalCurrent(), "\n",
			makeCurrentOrDensityProfile(fromC)
		);
	}
	
	if(request.isFreeBoundary()) {
		KJ_REQUIRE(request.getFreeBoundary().getVacuumField().getGrid().getNSym() == sp.getPeriod(), "Vacuum field symmetry must match field period of start surfaces");
		KJ_REQUIRE(nGridTor == request.getFreeBoundary().getVacuumField().getGrid().getNPhi(), "Toroidal grid dimension of VMEC and vacuum file must match");
		
		result = kj::strTree(
			mv(result), "\n",
			"! --- Free boundary inputs ---\n",
			"MGRID_FILE = '", mgridFile.toNativeString(true), "'\n",
			"EXTCUR = 1\n"
		);
	}
	
	result = kj::strTree(
		"&INDATA\n", mv(result), "/\n"
	);
	
	return result.flatten();
}

void interpretOutputFile(kj::PathPtr path, VmecResult::Builder out) {
	H5::H5File file(path.toNativeString(true).cStr(), 0);
	
	uint32_t nTor = readScalar<uint32_t>(file.openDataset("ntor"));
	uint32_t mPol = readScalar<uint32_t>(file.openDataset("mpol"));
	uint32_t nFP  = readScalar<uint32_t>(file.openDataset("nfp"));
	
	out.setNTor(nTor);
	out.setMPol(mPol - 1);
	out.setPeriod(nFP);
	
	auto arrayDims = getDimensions(file.openDataset("rmnc"));
	size_t nSurf = arrayDims[0].length;
	size_t nPerSurf = arrayDims[1].length;
	
	KJ_REQUIRE(nPerSurf == nTor + 1 + (mPol - 1) * (2 * nTor + 1), "Unexpected output format");
	
	// Note:
	//
	// The data in these arrays is (per surface) ordered as
	// m/n = 0/0, ..., 0/nTor, 1/-nTor, ..., 1/ntor, 2/-nTor, ..., ..., mTor/nTor
	// This means when reading we can simply take our indexing scheme (which goes
	// from 0 to nTor, then starts from -nTor to -1) and write to that. We just need
	// to increment the m accordingly.
	
	size_t offset = 0;
	
	Tensor<3, double> rmncT(mPol, 2 * nTor + 1, nSurf);
	Tensor<3, double> zmnsT(mPol, 2 * nTor + 1, nSurf);
	
	auto rmnc = readArray<double>(file.openDataset("rmnc"));
	auto zmns = readArray<double>(file.openDataset("zmns"));
	
	for(auto iPol : kj::range(0, mPol)) {
		for(auto iLinear : kj::range(0, 2 * nTor + 1)) {
			// No negative n for m == 0
			if(iPol == 0 && iLinear >= nTor + 1)
				break;
			
			// Here we use the linear index shift above
			size_t iTor = offset % (2 * nTor + 1);
			for(auto iSurf : kj::range(0, nSurf)) {
				rmncT(iPol, iTor, iSurf) = rmnc[iSurf * nPerSurf + offset];
				zmnsT(iPol, iTor, iSurf) = zmns[iSurf * nPerSurf + offset];
			}
			
			++offset;
		}
	}
	
	writeTensor(rmncT, out.initRCos());
	writeTensor(zmnsT, out.initZSin());
	
	if(file.nameExists("zmnc")) {
		// We also have non-symmetric components
		// Extract these as well
		offset = 0;
		
		Tensor<3, double> rmnsT(mPol, 2 * nTor + 1, nSurf);
		Tensor<3, double> zmncT(mPol, 2 * nTor + 1, nSurf);
		
		auto rmns = readArray<double>(file.openDataset("rmns"));
		auto zmnc = readArray<double>(file.openDataset("zmnc"));
		
		for(auto iPol : kj::range(0, mPol)) {
			for(auto iLinear : kj::range(0, 2 * nTor + 1)) {
				// No negative n for m == 0
				if(iPol == 0 && iLinear >= nTor + 1)
					break;
				
				// Here we use the linear index shift above
				size_t iTor = offset % (2 * nTor + 1);
				for(auto iSurf : kj::range(0, nSurf)) {
					rmnsT(iPol, iTor, iSurf) = rmns[iSurf * nPerSurf + offset];
					zmncT(iPol, iTor, iSurf) = zmnc[iSurf * nPerSurf + offset];
				}
				
				++offset;
			}
		}
		
		auto nonsym = out.initNonSymmetric();
		writeTensor(rmnsT, nonsym.initRSin());
		writeTensor(zmncT, nonsym.initZCos());
	}
}

Promise<void> writeMGridFile(kj::PathPtr path, ComputedField::Reader cField) {
	return getActiveThread().dataService().download(cField.getData())
	.then([path = path.clone(), grid = cField.getGrid()](LocalDataRef<Float64Tensor> data) {
		// File
		KJ_DBG(path.toNativeString(true).cStr());
		H5::H5File file(path.toNativeString(true).cStr(), H5F_ACC_TRUNC);
		KJ_DBG(path.toNativeString(true).cStr());
		
		// Scalars
		auto nR = grid.getNR();
		auto nZ = grid.getNZ();
		auto nPhi = grid.getNPhi();
		
		writeScalar(createDataSet<int32_t>(file, "ir"), nR);
		writeScalar(createDataSet<int32_t>(file, "jz"), nZ);
		writeScalar(createDataSet<int32_t>(file, "kp"), nPhi);
		
		writeScalar(createDataSet<int32_t>(file, "nfp"), grid.getNSym());
		writeScalar(createDataSet<double>(file, "rmin"), grid.getRMin());
		writeScalar(createDataSet<double>(file, "rmax"), grid.getRMax());
		writeScalar(createDataSet<double>(file, "zmin"), grid.getZMin());
		writeScalar(createDataSet<double>(file, "zmax"), grid.getZMax());
		writeScalar(createDataSet<int32_t>(file, "nextcur"), 1);
		
		// Named dimensions
		auto dimR = createDimension<double>(file, "r", nR, true);
		auto dimZ = createDimension<double>(file, "z", nZ, true);
		auto dimP = createDimension<double>(file, "phi", nPhi, true);
		
		auto dim1 = createDimension<double>(file, "dim001", 1, true);
		auto dim4 = createDimension<double>(file, "dim004", 4, true);
		
		// Mgrid mode
		writeScalar<char>(createDataSet<char>(file, "mgrid_mode", {dim1}), 'R');
		
		// Coil groups
		writeArray<char>(createDataSet<char>(file, "coil_group", {dim4}), {'C', 'O', 'I', 'L'});
		
		// External currents
		writeArray<double>(createDataSet<double>(file, "raw_coil_cur", {dim1}), {1});
		
		// Field data
		
		// Fortunately, we use exactly the same tensor shapes (phi, z, r) for the data
		// The only difference is that the fusionsc storage tensor uses {phi z r} as the last dimension
		// while makegrid stores the orientations separately. We therefore only need to demultiplex the
		// arrays point by point.
		{
			auto dataIn = data.get().getData();
			size_t nPoints = dataIn.size() / 3;
			
			auto bp = kj::heapArray<double>(nPoints);
			auto br = kj::heapArray<double>(nPoints);
			auto bz = kj::heapArray<double>(nPoints);
			for(auto i : kj::range(0, nPoints)) {
				bp[i] = dataIn[3 * i + 0];
				bz[i] = dataIn[3 * i + 1];
				br[i] = dataIn[3 * i + 2];
			}
			
			writeArray<double>(createDataSet<double>(file, "bp_001", {dimP, dimZ, dimR}), bp);
			writeArray<double>(createDataSet<double>(file, "bz_001", {dimP, dimZ, dimR}), bz);
			writeArray<double>(createDataSet<double>(file, "br_001", {dimP, dimZ, dimR}), br);
		}
		
		file.close();
	});
}

VmecDriver::Client createVmecDriver(Own<JobLauncher>&& scheduler) {
	return kj::heap<VmecDriverImpl>(mv(scheduler));
}

}<|MERGE_RESOLUTION|>--- conflicted
+++ resolved
@@ -380,20 +380,12 @@
 					auto& ds = getActiveThread().dataService();
 					
 					// Read in wout.nc
-<<<<<<< HEAD
-					auto woutNcRaw = workDir -> dir -> openFile(kj::Path("wout_inputFile.nc")) -> readAllBytes();
-					tmp.setWoutNc(ds.publish(woutNcRaw));
-					
-					// Publish results into response struct
-					out.getResult().setOk(ds.publish(mv(tmp)));
-=======
 					out.getResult.setOk(
 						getActiveDataService.publishFile(
 							workDir -> dir -> openFile(kj::Path("wout_inputFile.nc")),
 							true // make copy
 						)
 					);
->>>>>>> a1f69a3e
 					
 					// TODO: Parse file
 					KJ_LOG(WARNING, "Incomplete code: No parsing of VMEC result");
