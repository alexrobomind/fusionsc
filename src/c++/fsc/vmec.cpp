--- conflicted
+++ resolved
@@ -1,13 +1,10 @@
 #include "vmec.h"
 
 #include "common.h"
-<<<<<<< HEAD
 #include "tensor.h"
-=======
 #include "data.h"
 
 #include "hdf5.h"
->>>>>>> 9e70f92a
 
 #include <kj/filesystem.h>
 
@@ -340,14 +337,9 @@
 	if(request.isFreeBoundary()) {
 		/*result = kj::strTree(
 			mv(result),
-<<<<<<< HEAD
 			"MGRID_FILE = '", mgridFile.toNativeString(true), "'\n",
 			"EXTCUR = 1\n"
-		);
-=======
-			
 		);*/
->>>>>>> 9e70f92a
 		KJ_UNIMPLEMENTED("Free boundary runs not supported");
 	}
 	
@@ -358,8 +350,6 @@
 	return result;
 }
 
-<<<<<<< HEAD
-=======
 
 Promise<void> writeMGridFile(kj::Path path, ComputedField::Reader cField) {
 	return getActiveThread().dataService().download(cField.getData())
@@ -415,7 +405,6 @@
 	});
 }
 
->>>>>>> 9e70f92a
 struct VmecDriverImpl : public VmecDriver::Server {
 	JobScheduler::Client scheduler;
 	
@@ -451,13 +440,8 @@
 
 }
 
-<<<<<<< HEAD
-VmecDriver::Client createVmecDriver(JobScheduler::Client scheduler) {
-	return kj::heap<VmecDriverImpl>(mv(scheduler));
-=======
 VmecDriver::Client createVmecDriver(JobScheduler::Client scheduler, kj::PathPtr workDir) {
 	return kj::heap<VmecDriverImpl>(mv(scheduler), *(kj::newDiskFilesystem()), workDir);
->>>>>>> 9e70f92a
 }
 
 }